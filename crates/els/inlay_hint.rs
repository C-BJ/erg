#![allow(unused_imports)]

use erg_compiler::ty::HasType;
use lsp_types::Position;
use serde::Deserialize;
use serde_json::json;
use serde_json::Value;

use erg_common::dict::Dict;
use erg_common::error::Location;
use erg_common::traits::{Locational, Runnable, Stream};

use erg_compiler::artifact::BuildRunnable;
use erg_compiler::hir::{Block, Call, ClassDef, Def, Expr, Lambda, Signature};
use lsp_types::{InlayHint, InlayHintKind, InlayHintLabel, InlayHintParams};

use crate::server::{ELSResult, Server};
use crate::util;
use crate::util::loc_to_range;

fn anot(ln: u32, col: u32, cont: String) -> InlayHint {
    let position = Position::new(ln - 1, col);
    let label = InlayHintLabel::String(cont);
    let kind = Some(InlayHintKind::TYPE);
    InlayHint {
        position,
        label,
        kind,
        text_edits: None,
        tooltip: None,
        padding_left: Some(false),
        padding_right: Some(false),
        data: None,
    }
}

fn type_anot<D: std::fmt::Display>(ln_end: u32, col_end: u32, ty: D, return_t: bool) -> InlayHint {
    let position = Position::new(ln_end - 1, col_end);
    let string = if return_t {
        format!("): {ty}")
    } else {
        format!(": {ty}")
    };
    let label = InlayHintLabel::String(string);
    let kind = Some(InlayHintKind::TYPE);
    InlayHint {
        position,
        label,
        kind,
        text_edits: None,
        tooltip: None,
        padding_left: Some(return_t),
        padding_right: Some(false),
        data: None,
    }
}

fn param_anot<D: std::fmt::Display>(ln_begin: u32, col_begin: u32, name: D) -> InlayHint {
    let position = Position::new(ln_begin - 1, col_begin);
    let label = InlayHintLabel::String(format!("{name}:= "));
    let kind = Some(InlayHintKind::PARAMETER);
    InlayHint {
        position,
        label,
        kind,
        text_edits: None,
        tooltip: None,
        padding_left: Some(false),
        padding_right: Some(false),
        data: None,
    }
}

impl<Checker: BuildRunnable> Server<Checker> {
    pub(crate) fn get_inlay_hint(&mut self, msg: &Value) -> ELSResult<()> {
        Self::send_log(format!("inlay hint request: {msg}"))?;
        let params = InlayHintParams::deserialize(&msg["params"])?;
        let uri = util::normalize_url(params.text_document.uri);
        let mut result = vec![];
        if let Some(Some(hir)) = self.hirs.get(&uri) {
            for chunk in hir.module.iter() {
                result.extend(self.get_expr_hint(chunk));
            }
        }
        Self::send(
            &json!({ "jsonrpc": "2.0", "id": msg["id"].as_i64().unwrap(), "result": result }),
        )
    }

    fn get_expr_hint(&self, expr: &Expr) -> Vec<InlayHint> {
        match expr {
            Expr::Def(def) if def.sig.is_subr() => self.get_subr_def_hint(def),
            Expr::Def(def) => self.get_var_def_hint(def),
            Expr::Lambda(lambda) => self.get_lambda_hint(lambda),
            Expr::ClassDef(class_def) => self.get_class_def_hint(class_def),
            Expr::Call(call) => self.get_call_hint(call),
            _ => vec![],
        }
    }

    fn get_subr_def_hint(&self, def: &Def) -> Vec<InlayHint> {
        let mut result = vec![];
        let Signature::Subr(subr) = &def.sig else { unreachable!() };
        let subr_t = subr.ident.ref_t();
        let nd_ts = subr_t.non_default_params().unwrap();
        let d_ts = subr_t.default_params().unwrap();
        for (nd_param, nd_t) in subr.params.non_defaults.iter().zip(nd_ts) {
            if nd_param.t_spec.is_some() {
                continue;
            }
            let hint = type_anot(
                nd_param.ln_end().unwrap(),
                nd_param.col_end().unwrap(),
                nd_t.typ(),
                false,
            );
            result.push(hint);
        }
        for (d_param, d_t) in subr.params.defaults.iter().zip(d_ts) {
            if d_param.sig.t_spec.is_some() {
                continue;
            }
            let hint = type_anot(
                d_param.sig.ln_end().unwrap(),
                d_param.sig.col_end().unwrap(),
                d_t.typ(),
                false,
            );
            result.push(hint);
        }
        if def.sig.t_spec().is_none() {
            let return_t = subr_t.return_t().unwrap();
            let hint = type_anot(
                def.sig.ln_end().unwrap(),
                def.sig.col_end().unwrap(),
                return_t,
                subr.params.parens.is_none(),
            );
            result.push(hint);
            if subr.params.parens.is_none() {
                let hint = anot(
                    subr.params.ln_begin().unwrap(),
                    subr.params.col_begin().unwrap(),
                    "(".to_string(),
                );
                result.push(hint);
            }
        }
        result.extend(self.get_block_hint(&def.body.block));
        result
    }

    fn get_var_def_hint(&self, def: &Def) -> Vec<InlayHint> {
        let mut result = self.get_block_hint(&def.body.block);
        if def.sig.t_spec().is_none() {
            let hint = type_anot(
                def.sig.ln_end().unwrap(),
                def.sig.col_end().unwrap(),
                def.sig.ident().ref_t(),
                false,
            );
            result.push(hint);
        }
        result
    }

    fn get_lambda_hint(&self, lambda: &Lambda) -> Vec<InlayHint> {
        let mut result = vec![];
        let subr_t = lambda.ref_t();
        let nd_ts = subr_t.non_default_params().unwrap();
        let d_ts = subr_t.default_params().unwrap();
        for (nd_param, nd_t) in lambda.params.non_defaults.iter().zip(nd_ts) {
            if nd_param.t_spec.is_some() {
                continue;
            }
            let hint = type_anot(
                nd_param.ln_end().unwrap(),
                nd_param.col_end().unwrap(),
                nd_t.typ(),
                false,
            );
            result.push(hint);
        }
        for (d_param, d_t) in lambda.params.defaults.iter().zip(d_ts) {
            if d_param.sig.t_spec.is_some() {
                continue;
            }
            let hint = type_anot(
                d_param.sig.ln_end().unwrap(),
                d_param.sig.col_end().unwrap(),
                d_t.typ(),
                false,
            );
            result.push(hint);
        }
        let return_t = subr_t.return_t().unwrap();
        let hint = type_anot(
            lambda.params.ln_end().unwrap(),
            lambda.params.col_end().unwrap(),
            return_t,
            lambda.params.parens.is_none(),
        );
        if lambda.params.parens.is_none() {
            let hint = anot(
                lambda.params.ln_begin().unwrap(),
                lambda.params.col_begin().unwrap(),
                "(".to_string(),
            );
            result.push(hint);
        }
        result.push(hint);
        result.extend(self.get_block_hint(&lambda.body));
        result
    }

    fn get_class_def_hint(&self, class_def: &ClassDef) -> Vec<InlayHint> {
        class_def
            .methods
            .iter()
            .flat_map(|expr| self.get_expr_hint(expr))
            .collect()
    }

    fn get_call_hint(&self, call: &Call) -> Vec<InlayHint> {
        let mut result = vec![];
        let call_t = call.signature_t().unwrap();
<<<<<<< HEAD
        let nd_ts = call_t.non_default_params().unwrap();
=======
        let param_ts = call_t.non_var_params().unwrap();
>>>>>>> afeec08d
        let is_method = call.is_method_call();
        for (i, pos_arg) in call.args.pos_args.iter().enumerate() {
            let arg_is_lambda = matches!(&pos_arg.expr, Expr::Lambda(_));
            result.extend(self.get_expr_hint(&pos_arg.expr));
            let index = if is_method { i + 1 } else { i };
<<<<<<< HEAD
            if let Some(name) = nd_ts.get(index).and_then(|pt| pt.name()) {
=======
            if let Some(name) = param_ts.clone().nth(index).and_then(|pt| pt.name()) {
                // f i -> ...
                // NG: f(proc:= i: T): U -> ...
                // OK: f proc:= (i: T): U -> ...
>>>>>>> afeec08d
                let (name, col_begin) = if arg_is_lambda {
                    (
                        format!(" {name}"),
                        pos_arg.col_begin().unwrap().saturating_sub(1),
                    )
                } else {
                    (name.to_string(), pos_arg.col_begin().unwrap())
                };
                let hint = param_anot(pos_arg.ln_begin().unwrap(), col_begin, name);
                result.push(hint);
            }
        }
        result
    }

    fn get_block_hint(&self, block: &Block) -> Vec<InlayHint> {
        block
            .iter()
            .flat_map(|expr| self.get_expr_hint(expr))
            .collect()
    }
}<|MERGE_RESOLUTION|>--- conflicted
+++ resolved
@@ -224,24 +224,16 @@
     fn get_call_hint(&self, call: &Call) -> Vec<InlayHint> {
         let mut result = vec![];
         let call_t = call.signature_t().unwrap();
-<<<<<<< HEAD
-        let nd_ts = call_t.non_default_params().unwrap();
-=======
         let param_ts = call_t.non_var_params().unwrap();
->>>>>>> afeec08d
         let is_method = call.is_method_call();
         for (i, pos_arg) in call.args.pos_args.iter().enumerate() {
             let arg_is_lambda = matches!(&pos_arg.expr, Expr::Lambda(_));
             result.extend(self.get_expr_hint(&pos_arg.expr));
             let index = if is_method { i + 1 } else { i };
-<<<<<<< HEAD
-            if let Some(name) = nd_ts.get(index).and_then(|pt| pt.name()) {
-=======
             if let Some(name) = param_ts.clone().nth(index).and_then(|pt| pt.name()) {
                 // f i -> ...
                 // NG: f(proc:= i: T): U -> ...
                 // OK: f proc:= (i: T): U -> ...
->>>>>>> afeec08d
                 let (name, col_begin) = if arg_is_lambda {
                     (
                         format!(" {name}"),
