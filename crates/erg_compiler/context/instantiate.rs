--- conflicted
+++ resolved
@@ -46,13 +46,8 @@
     fn fmt(&self, f: &mut fmt::Formatter) -> fmt::Result {
         write!(
             f,
-<<<<<<< HEAD
-            "TyVarContext {{ tyvar_instances: {}, typaram_instances: {} }}",
-            self.tyvar_instances, self.typaram_instances,
-=======
             "TyVarContext {{ tyvar_instances: {}, typaram_instances: {}, var_infos: {} }}",
             self.tyvar_instances, self.typaram_instances, self.var_infos
->>>>>>> f298db96
         )
     }
 }
