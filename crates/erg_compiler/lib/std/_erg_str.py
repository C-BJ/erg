from _erg_result import Error
from _erg_int import Int
from _erg_control import then__

class Str(str):
    def __instancecheck__(cls, obj):
        return isinstance(obj, str)
    def try_new(s: str): # -> Result[Nat]
        if isinstance(s, str):
            return Str(s)
        else:
            return Error("Str can't be other than str")
    def get(self, i: int):
        if len(self) > i:
            return Str(self[i])
        else:
            return None
    def mutate(self):
        return StrMut(self)
    def to_int(self):
        return Int(self) if self.isdigit() else None
    def contains(self, s):
        return s in self
    def __add__(self, other):
        return then__(str.__add__(self, other), Str)
    def __radd__(self, other):
        return then__(str.__add__(other, self), Str)
    def __mul__(self, other):
        return then__(str.__mul__(self, other), Str)
    def __mod__(self, other):
        return then__(str.__mod__(other, self), Str)

class StrMut(): # Inherits Str
    value: Str

    def __init__(self, s: str):
        self.value = s
    def __repr__(self):
        return self.value.__repr__()
<<<<<<< HEAD
=======
    def __str__(self):
        return self.value.__str__()
>>>>>>> ba19cb10
    def __hash__(self):
        return self.value.__hash__()
    def __eq__(self, other):
        if isinstance(other, Str):
            return self.value == other
        else:
            return self.value == other.value
    def __ne__(self, other):
        if isinstance(other, Str):
            return self.value != other
        else:
            return self.value != other.value
    def try_new(s: str):
        if isinstance(s, str):
            self = StrMut()
            self.value = s
            return self
        else:
            return Error("Str! can't be other than str")
    def clear(self):
        self.value = ""
    def pop(self):
        if len(self.value) > 0:
            last = self.value[-1]
            self.value = self.value[:-1]
            return last
        else:
            return Error("Can't pop from empty `Str!`")
    def push(self, s: str):
        self.value += s
    def remove(self, idx: int):
        char = self.value[idx]
        self.value = self.value[:idx] + self.value[idx+1:]
        return char
    def insert(self, idx: int, s: str):
        self.value = self.value[:idx] + s + self.value[idx:]<|MERGE_RESOLUTION|>--- conflicted
+++ resolved
@@ -37,11 +37,8 @@
         self.value = s
     def __repr__(self):
         return self.value.__repr__()
-<<<<<<< HEAD
-=======
     def __str__(self):
         return self.value.__str__()
->>>>>>> ba19cb10
     def __hash__(self):
         return self.value.__hash__()
     def __eq__(self, other):
