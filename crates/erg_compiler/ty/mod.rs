--- conflicted
+++ resolved
@@ -2748,20 +2748,12 @@
         }
     }
 
-<<<<<<< HEAD
     pub fn tyvar_mut_return_t(&mut self) -> Option<MappedRwLockWriteGuard<Type>> {
-=======
-    pub fn tyvar_mut_return_t(&mut self) -> Option<RefMut<Type>> {
->>>>>>> cb512421
         match self {
             Self::FreeVar(fv)
                 if fv.is_linked() && fv.get_linked().unwrap().return_t().is_some() =>
             {
-<<<<<<< HEAD
                 Some(RwLockWriteGuard::map(fv.borrow_mut(), |fk| {
-=======
-                Some(RefMut::map(fv.borrow_mut(), |fk| {
->>>>>>> cb512421
                     fk.linked_mut().unwrap().mut_return_t().unwrap()
                 }))
             }
