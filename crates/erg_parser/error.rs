--- conflicted
+++ resolved
@@ -6,12 +6,8 @@
 use erg_common::error::{
     ErrorCore, ErrorDisplay, ErrorKind::*, Location, MultiErrorDisplay, SubMessage,
 };
-<<<<<<< HEAD
-use erg_common::style::{Attribute, Color, StyledStr, StyledStrings, THEME};
-=======
 use erg_common::io::Input;
 use erg_common::style::{Attribute, Color, StyledStr, StyledString, StyledStrings, THEME};
->>>>>>> 138afe2a
 use erg_common::traits::Stream;
 use erg_common::{fmt_iter, fmt_vec_split_with, impl_display_and_error, impl_stream, switch_lang};
 
@@ -464,7 +460,6 @@
         ))
     }
 
-<<<<<<< HEAD
     pub fn expect_accessor(errno: usize, loc: Location) -> ParseError {
         let msg = switch_lang!(
             "japanese" => "無効な構文です",
@@ -540,7 +535,8 @@
             "english" => "invalid type specification",
         );
         Self::syntax_error(errno, loc, msg, None)
-=======
+    }
+
     pub fn duplicate_elem_warning(errno: usize, loc: Location, elem: String) -> Self {
         let elem = StyledString::new(elem, Some(WARN), Some(Attribute::Underline));
         Self::new(ErrorCore::new(
@@ -555,7 +551,6 @@
             SyntaxWarning,
             loc,
         ))
->>>>>>> 138afe2a
     }
 }
 
