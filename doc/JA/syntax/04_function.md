# 関数

[![badge](https://img.shields.io/endpoint.svg?url=https%3A%2F%2Fgezf7g7pd5.execute-api.ap-northeast-1.amazonaws.com%2Fdefault%2Fsource_up_to_date%3Fowner%3Derg-lang%26repos%3Derg%26ref%3Dmain%26path%3Ddoc/EN/syntax/04_function.md%26commit_hash%3D00c05ab6686062ea6707a326c840d910a55e6dc4)](https://gezf7g7pd5.execute-api.ap-northeast-1.amazonaws.com/default/source_up_to_date?owner=erg-lang&repos=erg&ref=main&path=doc/EN/syntax/04_function.md&commit_hash=00c05ab6686062ea6707a326c840d910a55e6dc4)

関数は「引数」を受け取ってそれを加工し、「戻り値」として返すブロックです。以下のように定義します。

```python
add x, y = x + y
# or
add(x, y) = x + y
```

関数定義の際に指定される引数は、詳しくは仮引数(parameter)と呼ばれるものです。
これに対し、関数呼び出しの際に渡される引数は、実引数(argument)と呼ばれるものです。
`add`は`x`と`y`を仮引数として受け取り、それを足したもの、`x + y`を返す関数です。
定義した関数は、以下のようにして呼び出し(適用)ができます。

```python
add 1, 2
# or
add(1, 2)
```

## コロン適用スタイル

関数は`f x, y, ...`のように呼び出しますが、__実引数__ が多く一行では長くなりすぎる場合は`:`(コロン)を使った適用も可能です。

```python
f some_long_name_variable_1 + some_long_name_variable_2, some_long_name_variable_3 * some_long_name_variable_4
```

```python
f some_long_name_variable_1 + some_long_name_variable_2:
    some_long_name_variable_3 * some_long_name_variable_4
```

上の2つのコードは同じ意味です。このスタイルは`if`関数などを使用するときにも便利です。

```python
result = if Bool.sample!():
    do:
        log "True was chosen"
        1
    do:
        log "False was chosen"
        0
```

この場合、`:`の後はコメント以外のコードを書いてはならず、必ず改行しなくてはなりません。
また、関数の直後に`:`を使うことはできません。これができるのは`do`と`do!`のみです。

```python
# NG
f:
    x
    y

# Ok
f(
    x,
    y
)
```

## キーワード引数

引数の数が多い関数を定義されていると、引数を渡す順番を間違える危険性があります。
そのような場合はキーワード引数を使用して呼び出すと安全です。

```python
f x, y, z, w, v, u: Int = ...
```

上に定義された関数は、引数が多く、分かりにくい並びをしています。
このような関数は作るべきではありませんが、他人の書いたコードを使うときにこのようなコードにあたってしまうかもしれません。
そこで、キーワード引数を使います。キーワード引数は並びよりも名前が優先されるため、順番を間違えていても名前から正しい引数に値が渡されます。

```python
<<<<<<< HEAD
f u := 6, v := 5, w := 4, x := 1, y := 2, z := 3
=======
f u: 6, v: 5, w: 4, x: 1, y: 2, z: 3
```

キーワード引数と`:`の後にすぐ改行してしまうとコロン適用スタイルとみなされるので注意してください。

```python
# means `f(x: Y)`
f x: Y

# means `f(x, y)`
f x:
    y
>>>>>>> 8badf02f
```

## デフォルト引数

ある引数が大抵の場合決まりきっており省略できるようにしたい場合、デフォルト引数を使うと良いでしょう。

デフォルト引数は`:=`(default-assign operator)で指定します。`base`が指定されなかったら`math.E`を`base`に代入します。

```python
math_log x: Ratio, base := math.E = ...

assert math_log(100, 10) == 2
assert math_log(100) == math_log(100, math.E)
```

引数を指定しないことと`None`を代入することは区別されるので注意してください。

```python
p! x := 0 = print! x
p!(2) # 2
p!() # 0
p!(None) # None
```

型指定、パターンと併用することもできます。

```python
math_log x, base: Ratio := math.E = ...
f [x, y] := [1, 2] = ...
```

しかしデフォルト引数内では、後述するプロシージャを呼び出したり、可変オブジェクトを代入したりすることができません。

```python
f x := p! 1 = ... # NG
```

また、定義したばかりの引数はデフォルト引数に渡す値として使えません。

```python
f x := 1, y := x = ... # NG
```

## 可変長引数

引数をログ(記録)として出力する`log`関数は、任意の個数の引数を受け取ることができます。

```python
log "Hello", "World", "!" # Hello World !
```

このような関数を定義したいときは、引数に`...`を付けます。このようにすると、引数を可変長の配列として受け取ることができます。

```python
f x: ...Int =
    for x, i ->
        log i

# x == [1, 2, 3, 4, 5]
f 1, 2, 3, 4, 5
```

## 複数パターンによる関数定義

```python
fib n: Nat =
    match n:
        0 -> 0
        1 -> 1
        n -> fib(n - 1) + fib(n - 2)
```

上のような定義直下に`match`が現れる関数は、下のように書き直すことができます。

```python
fib 0 = 0
fib 1 = 1
fib(n: Nat): Nat = fib(n - 1) + fib(n - 2)
```

複数のパターンによる関数定義は、いわゆるオーバーロード(多重定義)ではないことに注意してください。1つの関数はあくまで単一の型のみを持ちます。上の例では、`n`は`0`や`1`と同じ型である必要があります。また、`match`と同じくパターンの照合は上から順に行われます。

違うクラスのインスタンスが混在する場合は、最後の定義で関数引数がOr型であることを明示しなくてはなりません。

```python
f "aa" = ...
f 1 = ...
# `f x = ...` is invalid
f x: Int or Str = ...
```

また、`match`と同じく網羅性がなくてはなりません。

```python,compile_fail
fib 0 = 0
fib 1 = 1
# PatternError: pattern of fib's parameter is not exhaustive
```

しかし、上のような場合でも、後述する[篩型](./type/12_refinement.md)を使って明示的に型指定することで、網羅性を獲得できます。

```python
fib: 0..1 -> 0..1
fib 0 = 0
fib 1 = 1
# OK
```

## 再帰関数

再帰関数は自身を定義に含む関数です。

簡単な例として階乗の計算を行う関数`factorial`を定義してみます。階乗とは、「それ以下の正の数をすべてかける」計算です。
5の階乗は`5*4*3*2*1 == 120`となります。

```python
factorial 0 = 1
factorial 1 = 1
factorial(n: Nat): Nat = n * factorial(n - 1)
```

まず階乗の定義から、0と1の階乗はどちらも1です。
順に考えて、2の階乗は`2*1 == 2`、3の階乗は`3*2*1 == 6`、4の階乗は`4*3*2*1 == 24`となります。
ここでよく見ると、ある数nの階乗はその前の数n-1の階乗にnをかけた数となることがわかります。
これをコードに落とし込むと、`n * factorial(n - 1)`となるわけです。
`factorial`の定義に自身が含まれているので、`factorial`は再帰関数です。

注意として、型指定を付けなかった場合はこのように推論されます。

```python
factorial: |T <: Sub(Int, T) and Mul(Int, Int) and Eq(Int)| T -> Int
factorial 0 = 1
factorial 1 = 1
factorial n = n * factorial(n - 1)
```

しかし例え推論が出来たとしても、再帰関数には型を明示的に指定しておくべきです。上の例では、`factorial(-1)`のようなコードは有効ですが、

```python
factorial(-1) == -1 * factorial(-2) == -1 * -2 * factorial(-3) == ...
```

となって、この計算は停止しません。再帰関数は慎重に値の範囲を定義しないと無限ループに陥ってしまう可能性があります。
型指定は想定しない値の受け入れを防ぐのにも役立つというわけです。

## コンパイル時関数

関数名を大文字で始めるとコンパイル時関数となります。ユーザー定義のコンパイル時関数は、引数がすべて定数で、かつ型を明示する必要があります。
コンパイル関数ができることは限られています。コンパイル時関数内で使えるのは定数式のみ、すなわち、いくつかの演算子(四則演算や比較演算、型構築演算など)とコンパイル時関数のみです。代入する引数も定数式である必要があります。
そのかわり、計算をコンパイル時に行うことができるというメリットがあります。

```python
Add(X, Y: Nat): Nat = X + Y
assert Add(1, 2) == 3

Factorial 0 = 1
Factorial(X: Nat): Nat = X * Factorial(X - 1)
assert Factorial(10) == 3628800

math = import "math"
Sin X = math.sin X # ConstantError: this function is not computable at compile time
```

コンパイル時関数は多相型の定義などでもよく使われます。

```python
Option T: Type = T or NoneType
Option: Type -> Type
```

## 付録1: 関数の比較

Ergでは、関数に`==`が定義されていません。それは関数の構造的な同値性判定アルゴリズムが一般には存在しないためです。

```python
f = x: Int -> (x + 1)**2
g = x: Int -> x**2 + 2x + 1

assert f == g # TypeError: cannot compare functions
```

`f`と`g`は常に同じ結果を返しますが、その判定を行うのは至難の業です。コンパイラに代数学を教え込む必要があります。
そのため、Ergは関数の比較をまるごと諦めており、`(x -> x) == (x -> x)`もコンパイルエラーになります。これはPythonとは違った仕様なので注意する必要があります。

```python
# Pythonの奇妙な例
f = lambda x: x
assert f == f # True
assert (lambda x: x) != (lambda x: x) # Passed
```

## 付録2: ()の補完

```python
f x: Object = ...
# これは以下のように補完される
f(x: Object) = ...

f a
# これは以下のように補完される
f(a)

f a, b # TypeError: f() takes 1 positional argument but 2 were given
f(a, b) # TypeError: f() takes 1 positional argument but 2 were given
f((a, b)) # OK
```

関数型`T -> U`は実際のところ、`(T,) -> U`の糖衣構文です。

<p align='center'>
    <a href='./03_declaration.md'>Previous</a> | <a href='./05_builtin_funcs.md'>Next</a>
</p><|MERGE_RESOLUTION|>--- conflicted
+++ resolved
@@ -76,22 +76,7 @@
 そこで、キーワード引数を使います。キーワード引数は並びよりも名前が優先されるため、順番を間違えていても名前から正しい引数に値が渡されます。
 
 ```python
-<<<<<<< HEAD
 f u := 6, v := 5, w := 4, x := 1, y := 2, z := 3
-=======
-f u: 6, v: 5, w: 4, x: 1, y: 2, z: 3
-```
-
-キーワード引数と`:`の後にすぐ改行してしまうとコロン適用スタイルとみなされるので注意してください。
-
-```python
-# means `f(x: Y)`
-f x: Y
-
-# means `f(x, y)`
-f x:
-    y
->>>>>>> 8badf02f
 ```
 
 ## デフォルト引数
