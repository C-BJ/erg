# 技术常见问题

<<<<<<< HEAD
This section answers technical questions about using the Erg language. In other words, it contains questions that begin with What or Which, and questions that can be answered with Yes/No.
=======

本节回答有关使用 Erg 语言的技术问题。换句话说，它包含以 What 或 Which 开头的问题，以及可以用 Yes/No 回答的问题。
>>>>>>> 61752a2d

有关如何确定语法的更多信息，请参阅 [此处](./dev_guide/faq_syntax.md) 了解基础语法决策，以及 [此处](./dev_guide/../faq_general.md)。

## Erg 中有异常机制吗？

答：不会。Erg 使用 `Result` 类型代替。请参阅 [此处](./dev_guide/faq_syntax.md) 了解 Erg 没有异常机制的原因。

## Erg 是否有与 TypeScript 的 `Any` 等价的类型？

答：不，没有。所有对象都至少属于 `Object` 类，但是这种类型只提供了一组最小的属性，所以你不能像使用 Any 那样对它做任何你想做的事情。
`Object` 类通过`match` 等动态检查转换为所需的类型。它与Java 和其他语言中的`Object` 是同一种。
在 Erg 世界中，没有像 TypeScript 那样的混乱和绝望，其中 API 定义是“Any”。

## Never、{}、None、()、NotImplemented 和 Ellipsis 有什么区别？

A：`Never` 是一种“不可能”的类型。产生运行时错误的子例程将“Never”(或“Never”的合并类型)作为其返回类型。该程序将在检测到这一点后立即停止。尽管 `Never` 类型在定义上也是所有类型的子类，但 `Never` 类型的对象永远不会出现在 Erg 代码中，也永远不会被创建。 `{}` 等价于 `Never`。
`Ellipsis` 是一个表示省略号的对象，来自 Python。
`NotImplemented` 也来自 Python。它被用作未实现的标记，但 Erg 更喜欢产生错误的 `todo` 函数。
`None` 是 `NoneType` 的一个实例。它通常与 `Option` 类型一起使用。
`()` 是一个单元类型和它自己的一个实例。当您想要返回“无意义的值”(例如过程的返回值)时使用它。

## 为什么 `x = p!()` 有效但 `f() = p!()` 会导致 EffectError？

`!` 不是副作用产品的标记，而是可能导致副作用的对象。
过程 `p!` 和可变类型 `T!` 会引起副作用，但如果 `p!()` 的返回值是 `Int` 类型，它本身就不再引起副作用。

## 当我尝试使用 Python API 时，对于在 Python 中有效的代码，我在 Erg 中收到类型错误。这是什么意思？

A：Erg API 的类型尽可能接近 Python API 规范，但有些情况无法完全表达。
此外，根据规范有效但被认为不合需要的输入(例如，在应该输入 int 时输入浮点数)可能会被 Erg 开发团队酌情视为类型错误。<|MERGE_RESOLUTION|>--- conflicted
+++ resolved
@@ -1,11 +1,6 @@
 # 技术常见问题
 
-<<<<<<< HEAD
-This section answers technical questions about using the Erg language. In other words, it contains questions that begin with What or Which, and questions that can be answered with Yes/No.
-=======
-
 本节回答有关使用 Erg 语言的技术问题。换句话说，它包含以 What 或 Which 开头的问题，以及可以用 Yes/No 回答的问题。
->>>>>>> 61752a2d
 
 有关如何确定语法的更多信息，请参阅 [此处](./dev_guide/faq_syntax.md) 了解基础语法决策，以及 [此处](./dev_guide/../faq_general.md)。
 
