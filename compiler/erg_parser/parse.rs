//! implements `Parser`.
//!
//! パーサーを実装する
//!
use std::fmt::Debug;
use std::mem;

use erg_common::config::ErgConfig;
use erg_common::config::Input;
use erg_common::error::Location;
use erg_common::option_enum_unwrap;
use erg_common::set::Set as HashSet;
use erg_common::traits::Runnable;
use erg_common::traits::{Locational, Stream};
use erg_common::Str;
use erg_common::{
    caused_by, debug_power_assert, enum_unwrap, fn_name, log, set, switch_lang, switch_unreachable,
};

use crate::ast::*;
use crate::desugar::Desugarer;
use crate::error::{ParseError, ParseErrors, ParseResult, ParserRunnerError, ParserRunnerErrors};
use crate::lex::Lexer;
use crate::token::{Token, TokenCategory, TokenKind, TokenStream};

use TokenCategory as TC;
use TokenKind::*;

/// Display the name of the called function for debugging the parser
macro_rules! debug_call_info {
    ($self: ident) => {
        $self.level += 1;
        log!(
            c GREEN,
            "\n{} ({}) entered {}, cur: {}",
            " ".repeat($self.level),
            $self.level,
            fn_name!(),
            $self.peek().unwrap()
        );
    };
}

enum ExprOrOp {
    Expr(Expr),
    Op(Token),
}

enum PosOrKwArg {
    Pos(PosArg),
    Kw(KwArg),
}

pub enum ArrayInner {
    Normal(Args),
    WithLength(PosArg, Expr),
    Comprehension {
        elem: PosArg,
        generators: Vec<(Identifier, Expr)>,
        guards: Vec<Expr>,
    },
}

pub enum BraceContainer {
    Set(Set),
    Dict(Dict),
    Record(Record),
}

/// Perform recursive descent parsing.
///
/// `level` is raised by 1 by `debug_call_info!` in each analysis method and lowered by 1 when leaving (`.map_err` is called to lower the level).
///
/// To enhance error descriptions, the parsing process will continue as long as it's not fatal.
#[derive(Debug)]
pub struct Parser {
    counter: DefId,
    level: usize, // nest level (for debugging)
    tokens: TokenStream,
    warns: ParseErrors,
    errs: ParseErrors,
}

impl Parser {
    const fn new(ts: TokenStream) -> Self {
        Self {
            counter: DefId(0),
            level: 0,
            tokens: ts,
            warns: ParseErrors::empty(),
            errs: ParseErrors::empty(),
        }
    }

    #[inline]
    fn peek(&self) -> Option<&Token> {
        self.tokens.get(0)
    }

    #[inline]
    fn nth(&self, idx: usize) -> Option<&Token> {
        self.tokens.get(idx)
    }

    #[inline]
    fn skip(&mut self) {
        self.tokens.remove(0);
    }

    #[inline]
    fn lpop(&mut self) -> Token {
        self.tokens.remove(0)
    }

    fn cur_category_is(&self, category: TokenCategory) -> bool {
        self.peek()
            .map(|t| t.category_is(category))
            .unwrap_or(false)
    }

    fn cur_is(&self, kind: TokenKind) -> bool {
        self.peek().map(|t| t.is(kind)).unwrap_or(false)
    }

    fn nth_is(&self, idx: usize, kind: TokenKind) -> bool {
        self.nth(idx).map(|t| t.is(kind)).unwrap_or(false)
    }

    /// 解析を諦めて次の解析できる要素に移行する
    /// give up parsing and move to the next element that can be parsed
    fn next_expr(&mut self) {
        while let Some(t) = self.peek() {
            match t.category() {
                TC::Separator | TC::DefOp | TC::LambdaOp => {
                    self.skip();
                    return;
                }
                TC::EOF => {
                    return;
                }
                _ => {
                    self.skip();
                }
            }
        }
    }

    fn skip_and_throw_syntax_err(&mut self, caused_by: &str) -> ParseError {
        let loc = self.peek().unwrap().loc();
        log!(err "error caused by: {caused_by}");
        self.next_expr();
        ParseError::simple_syntax_error(0, loc)
    }

    #[inline]
    fn restore(&mut self, token: Token) {
        self.tokens.insert(0, token);
    }

    fn stack_dec(&mut self) {
        self.level -= 1;
    }
}

#[derive(Debug)]
pub struct ParserRunner {
    cfg: ErgConfig,
}

impl Runnable for ParserRunner {
    type Err = ParserRunnerError;
    type Errs = ParserRunnerErrors;
    const NAME: &'static str = "Erg parser";

    #[inline]
    fn new(cfg: ErgConfig) -> Self {
        Self { cfg }
    }

    #[inline]
    fn input(&self) -> &Input {
        &self.cfg.input
    }

    #[inline]
    fn finish(&mut self) {}

    #[inline]
    fn clear(&mut self) {}

    fn exec(&mut self) -> Result<(), Self::Errs> {
        todo!()
    }

    fn eval(&mut self, src: Str) -> Result<String, ParserRunnerErrors> {
        self.cfg.input = Input::Str(src);
        let ast = self.parse()?;
        Ok(format!("{ast}"))
    }
}

impl ParserRunner {
    pub fn parse_token_stream(&mut self, ts: TokenStream) -> Result<AST, ParserRunnerErrors> {
        Parser::new(ts)
            .parse(Str::ever(self.cfg.module))
            .map_err(|errs| ParserRunnerErrors::convert(self.input(), errs))
    }

    pub fn parse(&mut self) -> Result<AST, ParserRunnerErrors> {
        let ts = Lexer::new(self.input().clone())
            .lex()
            .map_err(|errs| ParserRunnerErrors::convert(self.input(), errs))?;
        self.parse_token_stream(ts)
    }

    /// Parses with default configuration
    pub fn parse_with_default_config(input: Input) -> Result<AST, ParserRunnerErrors> {
        let cfg = ErgConfig {
            input,
            ..Default::default()
        };
        let mut self_ = Self::new(cfg);
        self_.parse()
    }
}

impl Parser {
    pub fn parse(&mut self, mod_name: Str) -> Result<AST, ParseErrors> {
        if self.tokens.is_empty() {
            return Ok(AST::new(mod_name, Module::empty()));
        }
        log!(info "the parsing process has started.");
        log!(info "token stream: {}", self.tokens);
        let module = match self.try_reduce_module() {
            Ok(module) => module,
            Err(_) => {
                return Err(mem::take(&mut self.errs));
            }
        };
        if !self.cur_is(EOF) {
            let loc = self.peek().unwrap().loc();
            self.errs
                .push(ParseError::compiler_bug(0, loc, fn_name!(), line!()));
            return Err(mem::take(&mut self.errs));
        }
        log!(info "the parsing process has completed.");
        log!(info "AST:\n{module}");
        log!(info "the desugaring process has started.");
        let mut desugarer = Desugarer::new();
        let module = desugarer.desugar(module);
        log!(info "AST (desugared):\n{module}");
        log!(info "the desugaring process has completed.{RESET}");
        if self.errs.is_empty() {
            Ok(AST::new(mod_name, module))
        } else {
            Err(mem::take(&mut self.errs))
        }
    }

    /// Reduce to the largest unit of syntax, the module (this is called only once)
    /// 構文の最大単位であるモジュールに還元する(これが呼ばれるのは一度きり)
    #[inline]
    fn try_reduce_module(&mut self) -> ParseResult<Module> {
        debug_call_info!(self);
        let mut chunks = Module::empty();
        loop {
            match self.peek() {
                Some(t) if t.category_is(TC::Separator) => {
                    self.skip();
                }
                Some(t) if t.is(EOF) => {
                    break;
                }
                Some(t) if t.is(Indent) => {
                    switch_unreachable!()
                }
                Some(t) if t.is(Dedent) => {
                    switch_unreachable!()
                }
                Some(_) => {
                    if let Ok(expr) = self.try_reduce_chunk(true) {
                        chunks.push(expr);
                    }
<<<<<<< HEAD
                }
                _ => switch_unreachable!(),
=======
                    Err(_) => {}
                },
                None => switch_unreachable!(),
>>>>>>> d56fd680
            }
        }
        self.level -= 1;
        Ok(chunks)
    }

    fn try_reduce_block(&mut self) -> ParseResult<Block> {
        debug_call_info!(self);
        let mut block = Block::with_capacity(2);
        // single line block
        if !self.cur_is(Newline) {
            let chunk = self.try_reduce_chunk(true).map_err(|_| self.stack_dec())?;
            block.push(chunk);
            self.level -= 1;
            return Ok(block);
        }
        loop {
            match self.peek() {
                Some(t) if t.category_is(TC::Separator) => {
                    self.skip();
                }
<<<<<<< HEAD
                Some(t) => {
                    if t.is(Indent) {
                        self.skip();
                        while self.cur_is(Newline) {
                            self.skip();
                        }
                    } else if self.cur_is(Dedent) {
                        self.skip();
                        break;
                    } else if t.is(EOF) {
                        break;
                    }
                    if let Ok(expr) = self.try_reduce_chunk(true) {
                        block.push(expr);
                        if self.cur_is(Dedent) {
                            self.skip();
                            break;
                        }
                    }
=======
                Some(t) if t.is(Indent) => {
                    self.skip();
>>>>>>> d56fd680
                }
                Some(t) if t.is(Dedent) => {
                    self.skip();
                    break;
                }
                Some(t) if t.is(EOF) => {
                    break;
                }
                Some(_) => match self.try_reduce_chunk(true) {
                    Ok(expr) => {
                        block.push(expr);
                    }
                    Err(_) => {}
                },
                _ => switch_unreachable!(),
            }
        }
        if block.is_empty() {
            let loc = if let Some(u) = self.peek() {
                u.loc()
            } else {
                Location::Unknown
            };
            let err = ParseError::syntax_error(
                line!() as usize,
                loc,
                switch_lang!(
                    "japanese" => "ブロックの解析に失敗しました",
                    "simplified_chinese" => "无法解析块",
                    "traditional_chinese" => "無法解析塊",
                    "english" => "failed to parse a block",
                ),
                None,
            );
            self.level -= 1;
            self.errs.push(err);
            Err(())
        } else {
            self.level -= 1;
            Ok(block)
        }
    }

    #[inline]
    fn opt_reduce_decorator(&mut self) -> ParseResult<Option<Decorator>> {
        debug_call_info!(self);
        if self.cur_is(TokenKind::AtSign) {
            self.lpop();
            let expr = self.try_reduce_expr(false).map_err(|_| self.stack_dec())?;
            self.level -= 1;
            Ok(Some(Decorator::new(expr)))
        } else {
            self.level -= 1;
            Ok(None)
        }
    }

    #[inline]
    fn opt_reduce_decorators(&mut self) -> ParseResult<HashSet<Decorator>> {
        debug_call_info!(self);
        let mut decs = set![];
        while let Some(deco) = self.opt_reduce_decorator().map_err(|_| self.stack_dec())? {
            decs.insert(deco);
            if self.cur_is(Newline) {
                self.skip();
            } else {
                todo!()
            }
        }
        self.level -= 1;
        Ok(decs)
    }

    fn try_reduce_acc(&mut self) -> ParseResult<Accessor> {
        debug_call_info!(self);
        let mut acc = match self.peek() {
            Some(t) if t.is(Symbol) => Accessor::local(self.lpop()),
            Some(t) if t.is(Dot) => {
                let dot = self.lpop();
                let maybe_symbol = self.lpop();
                if maybe_symbol.is(Symbol) {
                    Accessor::public(dot, maybe_symbol)
                } else {
                    self.level -= 1;
                    let err = self.skip_and_throw_syntax_err(caused_by!());
                    self.errs.push(err);
                    return Err(());
                }
            }
            _ => {
                self.level -= 1;
                let err = self.skip_and_throw_syntax_err(caused_by!());
                self.errs.push(err);
                return Err(());
            }
        };
        loop {
            match self.peek() {
                Some(t) if t.is(Dot) => {
                    let vis = self.lpop();
                    let token = self.lpop();
                    match token.kind {
                        Symbol => {
                            let ident = Identifier::new(Some(vis), VarName::new(token));
                            acc = Accessor::attr(Expr::Accessor(acc), ident);
                        }
                        NatLit => {
                            let attr = Literal::from(token);
                            acc = Accessor::tuple_attr(Expr::Accessor(acc), attr);
                        }
                        Newline => {
                            self.restore(token);
                            self.restore(vis);
                            break;
                        }
                        _ => {
                            self.restore(token);
                            self.level -= 1;
                            let err = self.skip_and_throw_syntax_err(caused_by!());
                            self.errs.push(err);
                            return Err(());
                        }
                    }
                }
                Some(t) if t.is(DblColon) => {
                    let vis = self.lpop();
                    let token = self.lpop();
                    match token.kind {
                        Symbol => {
                            let ident = Identifier::new(None, VarName::new(token));
                            acc = Accessor::attr(Expr::Accessor(acc), ident);
                        }
                        // DataPack
                        LBrace => {
                            self.restore(token);
                            self.restore(vis);
                            break;
                        }
                        // MethodDefs
                        Newline => {
                            self.restore(token);
                            self.restore(vis);
                            break;
                        }
                        _ => {
                            self.restore(token);
                            self.level -= 1;
                            let err = self.skip_and_throw_syntax_err(caused_by!());
                            self.errs.push(err);
                            return Err(());
                        }
                    }
                }
                Some(t) if t.is(LSqBr) => {
                    self.skip();
                    let index = self.try_reduce_expr(false).map_err(|_| self.stack_dec())?;
                    if self.cur_is(RSqBr) {
                        self.skip();
                    } else {
                        self.level -= 1;
                        let err = self.skip_and_throw_syntax_err(caused_by!());
                        self.errs.push(err);
                        return Err(());
                    }
                    acc = Accessor::subscr(Expr::Accessor(acc), index);
                    if self.cur_is(RSqBr) {
                        self.lpop();
                    } else {
                        self.level -= 1;
                        // TODO: error report: RSqBr not found
                        let err = self.skip_and_throw_syntax_err(caused_by!());
                        self.errs.push(err);
                        return Err(());
                    }
                }
                _ => {
                    break;
                }
            }
        }
        self.level -= 1;
        Ok(acc)
    }

    fn validate_const_expr(&mut self, expr: Expr) -> ParseResult<ConstExpr> {
        match expr {
            Expr::Lit(l) => Ok(ConstExpr::Lit(l)),
            Expr::Accessor(Accessor::Ident(local)) => {
                let local = ConstLocal::new(local.name.into_token());
                Ok(ConstExpr::Accessor(ConstAccessor::Local(local)))
            }
            // TODO: App, Array, Record, BinOp, UnaryOp,
            other => {
                self.errs.push(ParseError::syntax_error(
                0,
                other.loc(),
                switch_lang!(
                    "japanese" => "この式はコンパイル時計算できないため、型引数には使用できません",
                    "simplified_chinese" => "此表达式在编译时不可计算，因此不能用作类型参数",
                    "traditional_chinese" => "此表達式在編譯時不可計算，因此不能用作類型參數",
                    "english" => "this expression is not computable at the compile-time, so cannot used as a type-argument",
                ),
                None,
            ));
                Err(())
            }
        }
    }

    /// For parsing elements of arrays and tuples
    fn try_reduce_elems(&mut self) -> ParseResult<ArrayInner> {
        debug_call_info!(self);
        if self.cur_category_is(TC::REnclosure) {
            let args = Args::new(vec![], vec![], None);
            self.level -= 1;
            return Ok(ArrayInner::Normal(args));
        }
        let first = self.try_reduce_elem().map_err(|_| self.stack_dec())?;
        let mut elems = Args::new(vec![first], vec![], None);
        match self.peek() {
            Some(semi) if semi.is(Semi) => {
                self.lpop();
                let len = self.try_reduce_expr(false).map_err(|_| self.stack_dec())?;
                self.level -= 1;
                return Ok(ArrayInner::WithLength(elems.remove_pos(0), len));
            }
            Some(vbar) if vbar.is(VBar) => {
                let err = ParseError::feature_error(line!() as usize, vbar.loc(), "comprehension");
                self.lpop();
                self.errs.push(err);
                self.level -= 1;
                return Err(());
            }
            Some(t) if t.category_is(TC::REnclosure) || t.is(Comma) => {}
            Some(_) => {
                let elem = self.try_reduce_elem().map_err(|_| self.stack_dec())?;
                elems.push_pos(elem);
            }
            None => {
                self.level -= 1;
                let err = self.skip_and_throw_syntax_err(caused_by!());
                self.errs.push(err);
                return Err(());
            }
        }
        loop {
            match self.peek() {
                Some(comma) if comma.is(Comma) => {
                    self.skip();
                    if self.cur_is(Comma) {
                        self.level -= 1;
                        let err = self.skip_and_throw_syntax_err(caused_by!());
                        self.errs.push(err);
                        return Err(());
                    }
                    elems.push_pos(self.try_reduce_elem().map_err(|_| self.stack_dec())?);
                }
                Some(t) if t.category_is(TC::REnclosure) => {
                    break;
                }
                _ => {
                    self.skip();
                    self.level -= 1;
                    let err = self.skip_and_throw_syntax_err(caused_by!());
                    self.errs.push(err);
                    return Err(());
                }
            }
        }
        self.level -= 1;
        Ok(ArrayInner::Normal(elems))
    }

    fn try_reduce_elem(&mut self) -> ParseResult<PosArg> {
        debug_call_info!(self);
        match self.peek() {
            Some(_) => {
                let expr = self.try_reduce_expr(false).map_err(|_| self.stack_dec())?;
                self.level -= 1;
                Ok(PosArg::new(expr))
            }
            None => switch_unreachable!(),
        }
    }

    fn opt_reduce_args(&mut self) -> Option<ParseResult<Args>> {
        // debug_call_info!(self);
        match self.peek() {
            Some(t)
                if t.category_is(TC::Literal)
                    || t.is(Symbol)
                    || t.category_is(TC::UnaryOp)
                    || t.is(LParen)
                    || t.is(LSqBr)
                    || t.is(LBrace) =>
            {
                Some(self.try_reduce_args())
            }
            Some(t)
                if (t.is(Dot) || t.is(DblColon))
                    && !self.nth_is(1, Newline)
                    && !self.nth_is(1, LBrace) =>
            {
                Some(self.try_reduce_args())
            }
            _ => None,
        }
    }

    /// 引数はインデントで区切ることができる(ただしコンマに戻すことはできない)
    ///
    /// ```
    /// x = if True, 1, 2
    /// # is equal to
    /// x = if True:
    ///     1
    ///     2
    /// ```
    fn try_reduce_args(&mut self) -> ParseResult<Args> {
        debug_call_info!(self);
        let mut lp = None;
        let rp;
        if self.cur_is(LParen) {
            lp = Some(self.lpop());
        }
        if self.cur_is(RParen) {
            rp = Some(self.lpop());
            self.level -= 1;
            return Ok(Args::new(vec![], vec![], Some((lp.unwrap(), rp.unwrap()))));
        } else if self.cur_category_is(TC::REnclosure) {
            self.level -= 1;
            return Ok(Args::new(vec![], vec![], None));
        }
        let mut args = match self.try_reduce_arg().map_err(|_| self.stack_dec())? {
            PosOrKwArg::Pos(arg) => Args::new(vec![arg], vec![], None),
            PosOrKwArg::Kw(arg) => Args::new(vec![], vec![arg], None),
        };
        let mut colon_style = false;
        loop {
            match self.peek() {
                Some(t) if t.is(Colon) && colon_style => {
                    self.skip();
                    self.level -= 1;
                    let err = self.skip_and_throw_syntax_err(caused_by!());
                    self.errs.push(err);
                    return Err(());
                }
                Some(t) if t.is(Colon) => {
                    self.skip();
                    colon_style = true;
                    while self.cur_is(Newline) {
                        self.skip();
                    }
                    debug_power_assert!(self.cur_is(Indent));
                    self.skip();
                    if !args.kw_is_empty() {
                        args.push_kw(self.try_reduce_kw_arg().map_err(|_| self.stack_dec())?);
                    } else {
                        match self.try_reduce_arg().map_err(|_| self.stack_dec())? {
                            PosOrKwArg::Pos(arg) => {
                                args.push_pos(arg);
                            }
                            PosOrKwArg::Kw(arg) => {
                                args.push_kw(arg);
                            }
                        }
                    }
                }
                Some(t) if t.is(Comma) => {
                    self.skip();
                    if colon_style || self.cur_is(Comma) {
                        self.level -= 1;
                        let err = self.skip_and_throw_syntax_err(caused_by!());
                        self.errs.push(err);
                        return Err(());
                    }
                    if !args.kw_is_empty() {
                        args.push_kw(self.try_reduce_kw_arg().map_err(|_| self.stack_dec())?);
                    } else {
                        match self.try_reduce_arg().map_err(|_| self.stack_dec())? {
                            PosOrKwArg::Pos(arg) => {
                                args.push_pos(arg);
                            }
                            PosOrKwArg::Kw(arg) => {
                                args.push_kw(arg);
                            }
                        }
                    }
                }
                Some(t) if t.is(Newline) && colon_style => {
                    while self.cur_is(Newline) {
                        self.skip();
                    }
                    if self.cur_is(Dedent) {
                        self.skip();
                        break;
                    }
                    if !args.kw_is_empty() {
                        args.push_kw(self.try_reduce_kw_arg().map_err(|_| self.stack_dec())?);
                    } else {
                        match self.try_reduce_arg().map_err(|_| self.stack_dec())? {
                            PosOrKwArg::Pos(arg) => {
                                args.push_pos(arg);
                            }
                            PosOrKwArg::Kw(arg) => {
                                args.push_kw(arg);
                            }
                        }
                    }
                }
                Some(t) if t.is(RParen) => {
                    rp = Some(self.lpop());
                    let (pos_args, kw_args, _) = args.deconstruct();
                    args = Args::new(pos_args, kw_args, Some((lp.unwrap(), rp.unwrap())));
                    break;
                }
                _ => {
                    break;
                }
            }
        }
        self.level -= 1;
        Ok(args)
    }

    fn try_reduce_arg(&mut self) -> ParseResult<PosOrKwArg> {
        debug_call_info!(self);
        match self.peek() {
            Some(t) if t.is(Symbol) => {
                if &t.inspect()[..] == "do" || &t.inspect()[..] == "do!" {
                    let lambda = self.try_reduce_do_block().map_err(|_| self.stack_dec())?;
                    self.level -= 1;
                    return Ok(PosOrKwArg::Pos(PosArg::new(Expr::Lambda(lambda))));
                }
                if self.nth_is(1, Walrus) {
                    let acc = self.try_reduce_acc().map_err(|_| self.stack_dec())?;
                    // TODO: type specification
                    debug_power_assert!(self.cur_is(Walrus));
                    self.skip();
                    let kw = if let Accessor::Ident(n) = acc {
                        n.name.into_token()
                    } else {
                        self.next_expr();
                        self.level -= 1;
                        let err = ParseError::simple_syntax_error(0, acc.loc());
                        self.errs.push(err);
                        return Err(());
                    };
                    let t_spec = if self.cur_is(Colon) {
                        self.skip();
                        let expr = self.try_reduce_expr(false).map_err(|_| self.stack_dec())?;
                        let t_spec = self
                            .convert_rhs_to_type_spec(expr)
                            .map_err(|_| self.stack_dec())?;
                        Some(t_spec)
                    } else {
                        None
                    };
                    let expr = self.try_reduce_expr(false).map_err(|_| self.stack_dec())?;
                    self.level -= 1;
                    Ok(PosOrKwArg::Kw(KwArg::new(kw, t_spec, expr)))
                } else {
                    let expr = self.try_reduce_expr(false).map_err(|_| self.stack_dec())?;
                    self.level -= 1;
                    Ok(PosOrKwArg::Pos(PosArg::new(expr)))
                }
            }
            Some(_) => {
                let expr = self.try_reduce_expr(false).map_err(|_| self.stack_dec())?;
                self.level -= 1;
                Ok(PosOrKwArg::Pos(PosArg::new(expr)))
            }
            None => switch_unreachable!(),
        }
    }

    fn try_reduce_kw_arg(&mut self) -> ParseResult<KwArg> {
        debug_call_info!(self);
        match self.peek() {
            Some(t) if t.is(Symbol) => {
                if self.nth_is(1, Walrus) {
                    let acc = self.try_reduce_acc().map_err(|_| self.stack_dec())?;
                    debug_power_assert!(self.cur_is(Walrus));
                    self.skip();
                    let keyword = if let Accessor::Ident(n) = acc {
                        n.name.into_token()
                    } else {
                        self.next_expr();
                        self.level -= 1;
                        self.errs
                            .push(ParseError::simple_syntax_error(0, acc.loc()));
                        return Err(());
                    };
                    let t_spec = if self.cur_is(Colon) {
                        self.skip();
                        let expr = self.try_reduce_expr(false).map_err(|_| self.stack_dec())?;
                        let t_spec = self
                            .convert_rhs_to_type_spec(expr)
                            .map_err(|_| self.stack_dec())?;
                        Some(t_spec)
                    } else {
                        None
                    };
                    let expr = self.try_reduce_expr(false).map_err(|_| self.stack_dec())?;
                    self.level -= 1;
                    Ok(KwArg::new(keyword, t_spec, expr))
                } else {
                    let loc = t.loc();
                    self.level -= 1;
                    self.errs.push(ParseError::simple_syntax_error(0, loc));
                    Err(())
                }
            }
            Some(other) => {
                let loc = other.loc();
                self.level -= 1;
                self.errs.push(ParseError::simple_syntax_error(0, loc));
                Err(())
            }
            None => switch_unreachable!(),
        }
    }

    fn try_reduce_method_defs(&mut self, class: Expr, vis: Token) -> ParseResult<Methods> {
        debug_call_info!(self);
        if self.cur_is(Indent) {
            self.skip();
        } else {
            todo!()
        }
        while self.cur_is(Newline) {
            self.skip();
        }
        let first = self.try_reduce_chunk(false).map_err(|_| self.stack_dec())?;
        let first = option_enum_unwrap!(first, Expr::Def).unwrap_or_else(|| todo!());
        let mut defs = vec![first];
        loop {
            match self.peek() {
                Some(t) if t.category_is(TC::Separator) => {
                    self.skip();
                }
                Some(t) if t.is(Dedent) => {
                    self.skip();
                    break;
                }
                Some(_) => {
                    let def = self.try_reduce_chunk(false).map_err(|_| self.stack_dec())?;
                    match def {
                        Expr::Def(def) => {
                            defs.push(def);
                        }
                        other => {
                            self.errs
                                .push(ParseError::simple_syntax_error(0, other.loc()));
                        }
                    }
                }
                _ => todo!(),
            }
        }
        let defs = RecordAttrs::from(defs);
        let class = self
            .convert_rhs_to_type_spec(class)
            .map_err(|_| self.stack_dec())?;
        self.level -= 1;
        Ok(Methods::new(class, vis, defs))
    }

    fn try_reduce_do_block(&mut self) -> ParseResult<Lambda> {
        debug_call_info!(self);
        let do_symbol = self.lpop();
        let sig = LambdaSignature::do_sig(&do_symbol);
        let op = match &do_symbol.inspect()[..] {
            "do" => Token::from_str(FuncArrow, "->"),
            "do!" => Token::from_str(ProcArrow, "=>"),
            _ => todo!(),
        };
        if self.cur_is(Colon) {
            self.lpop();
            let body = self.try_reduce_block().map_err(|_| self.stack_dec())?;
            self.counter.inc();
            self.level -= 1;
            Ok(Lambda::new(sig, op, body, self.counter))
        } else {
            let expr = self.try_reduce_expr(true).map_err(|_| self.stack_dec())?;
            let block = Block::new(vec![expr]);
            self.level -= 1;
            Ok(Lambda::new(sig, op, block, self.counter))
        }
    }

    fn try_reduce_chunk(&mut self, winding: bool) -> ParseResult<Expr> {
        debug_call_info!(self);
        let mut stack = Vec::<ExprOrOp>::new();
        stack.push(ExprOrOp::Expr(
            self.try_reduce_bin_lhs().map_err(|_| self.stack_dec())?,
        ));
        loop {
            match self.peek() {
                Some(op) if op.category_is(TC::DefOp) => {
                    let op = self.lpop();
                    let lhs = enum_unwrap!(stack.pop(), Some:(ExprOrOp::Expr:(_)));
                    let sig = self.convert_rhs_to_sig(lhs).map_err(|_| self.stack_dec())?;
                    self.counter.inc();
                    let block = self.try_reduce_block().map_err(|_| self.stack_dec())?;
                    let body = DefBody::new(op, block, self.counter);
                    stack.push(ExprOrOp::Expr(Expr::Def(Def::new(sig, body))));
                }
                Some(op) if op.category_is(TC::LambdaOp) => {
                    let op = self.lpop();
                    let lhs = enum_unwrap!(stack.pop(), Some:(ExprOrOp::Expr:(_)));
                    let sig = self
                        .convert_rhs_to_lambda_sig(lhs)
                        .map_err(|_| self.stack_dec())?;
                    self.counter.inc();
                    let block = self.try_reduce_block().map_err(|_| self.stack_dec())?;
                    stack.push(ExprOrOp::Expr(Expr::Lambda(Lambda::new(
                        sig,
                        op,
                        block,
                        self.counter,
                    ))));
                }
                Some(op) if op.is(Colon) => {
                    let _op = self.lpop();
                    let lhs = enum_unwrap!(stack.pop(), Some:(ExprOrOp::Expr:(_)));
                    let t_spec = self.try_reduce_expr(false).map_err(|_| self.stack_dec())?;
                    let t_spec = self
                        .convert_rhs_to_type_spec(t_spec)
                        .map_err(|_| self.stack_dec())?;
                    let expr = Expr::TypeAsc(TypeAscription::new(lhs, t_spec));
                    stack.push(ExprOrOp::Expr(expr));
                }
                Some(op) if op.category_is(TC::BinOp) => {
                    let op_prec = op.kind.precedence();
                    if stack.len() >= 2 {
                        while let Some(ExprOrOp::Op(prev_op)) = stack.get(stack.len() - 2) {
                            if prev_op.category_is(TC::BinOp)
                                && prev_op.kind.precedence() >= op_prec
                            {
                                let rhs = enum_unwrap!(stack.pop(), Some:(ExprOrOp::Expr:(_)));
                                let prev_op = enum_unwrap!(stack.pop(), Some:(ExprOrOp::Op:(_)));
                                let lhs = enum_unwrap!(stack.pop(), Some:(ExprOrOp::Expr:(_)));
                                let bin = BinOp::new(prev_op, lhs, rhs);
                                stack.push(ExprOrOp::Expr(Expr::BinOp(bin)));
                            } else {
                                break;
                            }
                            if stack.len() <= 1 {
                                break;
                            }
                        }
                    }
                    stack.push(ExprOrOp::Op(self.lpop()));
                    stack.push(ExprOrOp::Expr(
                        self.try_reduce_bin_lhs().map_err(|_| self.stack_dec())?,
                    ));
                }
                Some(t) if t.is(DblColon) => {
                    let vis = self.lpop();
                    match self.lpop() {
                        symbol if symbol.is(Symbol) => {
                            let obj = if let Some(ExprOrOp::Expr(expr)) = stack.pop() {
                                expr
                            } else {
                                self.level -= 1;
                                let err = self.skip_and_throw_syntax_err(caused_by!());
                                self.errs.push(err);
                                return Err(());
                            };
                            if let Some(args) = self
                                .opt_reduce_args()
                                .transpose()
                                .map_err(|_| self.stack_dec())?
                            {
                                let ident = Identifier::new(None, VarName::new(symbol));
                                let call = Call::new(obj, Some(ident), args);
                                stack.push(ExprOrOp::Expr(Expr::Call(call)));
                            } else {
                                let ident = Identifier::new(None, VarName::new(symbol));
                                let acc = Accessor::attr(obj, ident);
                                stack.push(ExprOrOp::Expr(Expr::Accessor(acc)));
                            }
                        }
                        line_break if line_break.is(Newline) => {
                            let maybe_class = enum_unwrap!(stack.pop(), Some:(ExprOrOp::Expr:(_)));
                            let defs = self
                                .try_reduce_method_defs(maybe_class, vis)
                                .map_err(|_| self.stack_dec())?;
                            let expr = Expr::Methods(defs);
                            assert_eq!(stack.len(), 0);
                            self.level -= 1;
                            return Ok(expr);
                        }
                        l_brace if l_brace.is(LBrace) => {
                            let maybe_class = enum_unwrap!(stack.pop(), Some:(ExprOrOp::Expr:(_)));
                            self.restore(l_brace);
                            let container = self
                                .try_reduce_brace_container()
                                .map_err(|_| self.stack_dec())?;
                            match container {
                                BraceContainer::Record(args) => {
                                    let pack = DataPack::new(maybe_class, vis, args);
                                    stack.push(ExprOrOp::Expr(Expr::DataPack(pack)));
                                }
                                BraceContainer::Dict(dict) => todo!("{dict}"),
                                BraceContainer::Set(set) => todo!("{set}"),
                            }
                        }
                        other => {
                            self.restore(other);
                            self.level -= 1;
                            let err = self.skip_and_throw_syntax_err(caused_by!());
                            self.errs.push(err);
                            return Err(());
                        }
                    }
                }
                Some(t) if t.is(Dot) => {
                    let vis = self.lpop();
                    match self.lpop() {
                        symbol if symbol.is(Symbol) => {
                            let obj = if let Some(ExprOrOp::Expr(expr)) = stack.pop() {
                                expr
                            } else {
                                self.level -= 1;
                                let err = self.skip_and_throw_syntax_err(caused_by!());
                                self.errs.push(err);
                                return Err(());
                            };
                            if let Some(args) = self
                                .opt_reduce_args()
                                .transpose()
                                .map_err(|_| self.stack_dec())?
                            {
                                let ident = Identifier::new(Some(vis), VarName::new(symbol));
                                let call = Call::new(obj, Some(ident), args);
                                stack.push(ExprOrOp::Expr(Expr::Call(call)));
                            } else {
                                let ident = Identifier::new(Some(vis), VarName::new(symbol));
                                let acc = Accessor::attr(obj, ident);
                                stack.push(ExprOrOp::Expr(Expr::Accessor(acc)));
                            }
                        }
                        line_break if line_break.is(Newline) => {
                            let maybe_class = enum_unwrap!(stack.pop(), Some:(ExprOrOp::Expr:(_)));
                            let defs = self
                                .try_reduce_method_defs(maybe_class, vis)
                                .map_err(|_| self.stack_dec())?;
                            return Ok(Expr::Methods(defs));
                        }
                        other => {
                            self.restore(other);
                            self.level -= 1;
                            let err = self.skip_and_throw_syntax_err(caused_by!());
                            self.errs.push(err);
                            return Err(());
                        }
                    }
                }
                Some(t) if t.is(Comma) && winding => {
                    let first_elem = enum_unwrap!(stack.pop(), Some:(ExprOrOp::Expr:(_)));
                    let tup = self
                        .try_reduce_tuple(first_elem)
                        .map_err(|_| self.stack_dec())?;
                    stack.push(ExprOrOp::Expr(Expr::Tuple(tup)));
                }
                Some(t) if t.category_is(TC::Reserved) => {
                    self.level -= 1;
                    let err = self.skip_and_throw_syntax_err(caused_by!());
                    self.errs.push(err);
                }
                _ => {
                    if stack.len() <= 1 {
                        break;
                    }
                    // else if stack.len() == 2 { switch_unreachable!() }
                    else {
                        while stack.len() >= 3 {
                            let rhs = enum_unwrap!(stack.pop(), Some:(ExprOrOp::Expr:(_)));
                            let op = enum_unwrap!(stack.pop(), Some:(ExprOrOp::Op:(_)));
                            let lhs = enum_unwrap!(stack.pop(), Some:(ExprOrOp::Expr:(_)));
                            let bin = BinOp::new(op, lhs, rhs);
                            stack.push(ExprOrOp::Expr(Expr::BinOp(bin)));
                        }
                    }
                }
            }
        }
        match stack.pop() {
            Some(ExprOrOp::Expr(expr)) if stack.is_empty() => {
                self.level -= 1;
                Ok(expr)
            }
            Some(ExprOrOp::Expr(expr)) => {
                let extra = stack.pop().unwrap();
                let loc = match extra {
                    ExprOrOp::Expr(expr) => expr.loc(),
                    ExprOrOp::Op(op) => op.loc(),
                };
                self.warns
                    .push(ParseError::compiler_bug(0, loc, fn_name!(), line!()));
                self.level -= 1;
                Ok(expr)
            }
            Some(ExprOrOp::Op(op)) => {
                self.level -= 1;
                self.errs
                    .push(ParseError::compiler_bug(0, op.loc(), fn_name!(), line!()));
                Err(())
            }
            _ => switch_unreachable!(),
        }
    }

    /// winding: true => parse paren-less tuple
    fn try_reduce_expr(&mut self, winding: bool) -> ParseResult<Expr> {
        debug_call_info!(self);
        let mut stack = Vec::<ExprOrOp>::new();
        stack.push(ExprOrOp::Expr(
            self.try_reduce_bin_lhs().map_err(|_| self.stack_dec())?,
        ));
        loop {
            match self.peek() {
                Some(op) if op.category_is(TC::LambdaOp) => {
                    let op = self.lpop();
                    let lhs = enum_unwrap!(stack.pop(), Some:(ExprOrOp::Expr:(_)));
                    let sig = self
                        .convert_rhs_to_lambda_sig(lhs)
                        .map_err(|_| self.stack_dec())?;
                    self.counter.inc();
                    let block = self.try_reduce_block().map_err(|_| self.stack_dec())?;
                    stack.push(ExprOrOp::Expr(Expr::Lambda(Lambda::new(
                        sig,
                        op,
                        block,
                        self.counter,
                    ))));
                }
                Some(op) if op.is(Colon) => {
                    let _op = self.lpop();
                    let lhs = enum_unwrap!(stack.pop(), Some:(ExprOrOp::Expr:(_)));
                    let t_spec = self.try_reduce_expr(false).map_err(|_| self.stack_dec())?;
                    let t_spec = self
                        .convert_rhs_to_type_spec(t_spec)
                        .map_err(|_| self.stack_dec())?;
                    let expr = Expr::TypeAsc(TypeAscription::new(lhs, t_spec));
                    stack.push(ExprOrOp::Expr(expr));
                }
                Some(op) if op.category_is(TC::BinOp) => {
                    let op_prec = op.kind.precedence();
                    if stack.len() >= 2 {
                        while let Some(ExprOrOp::Op(prev_op)) = stack.get(stack.len() - 2) {
                            if prev_op.category_is(TC::BinOp)
                                && prev_op.kind.precedence() >= op_prec
                            {
                                let rhs = enum_unwrap!(stack.pop(), Some:(ExprOrOp::Expr:(_)));
                                let prev_op = enum_unwrap!(stack.pop(), Some:(ExprOrOp::Op:(_)));
                                let lhs = enum_unwrap!(stack.pop(), Some:(ExprOrOp::Expr:(_)));
                                let bin = BinOp::new(prev_op, lhs, rhs);
                                stack.push(ExprOrOp::Expr(Expr::BinOp(bin)));
                            } else {
                                break;
                            }
                            if stack.len() <= 1 {
                                break;
                            }
                        }
                    }
                    stack.push(ExprOrOp::Op(self.lpop()));
                    stack.push(ExprOrOp::Expr(
                        self.try_reduce_bin_lhs().map_err(|_| self.stack_dec())?,
                    ));
                }
                Some(t) if t.is(Dot) => {
                    let vis = self.lpop();
                    match self.lpop() {
                        symbol if symbol.is(Symbol) => {
                            let obj = if let Some(ExprOrOp::Expr(expr)) = stack.pop() {
                                expr
                            } else {
                                self.level -= 1;
                                let err = self.skip_and_throw_syntax_err(caused_by!());
                                self.errs.push(err);
                                return Err(());
                            };
                            if let Some(args) = self
                                .opt_reduce_args()
                                .transpose()
                                .map_err(|_| self.stack_dec())?
                            {
                                let ident = Identifier::new(Some(vis), VarName::new(symbol));
                                let call = Call::new(obj, Some(ident), args);
                                stack.push(ExprOrOp::Expr(Expr::Call(call)));
                            } else {
                                let ident = Identifier::new(Some(vis), VarName::new(symbol));
                                let acc = Accessor::attr(obj, ident);
                                stack.push(ExprOrOp::Expr(Expr::Accessor(acc)));
                            }
                        }
                        other => {
                            self.restore(other);
                            self.level -= 1;
                            let err = self.skip_and_throw_syntax_err(caused_by!());
                            self.errs.push(err);
                            return Err(());
                        }
                    }
                }
                Some(t) if t.is(Comma) && winding => {
                    let first_elem = enum_unwrap!(stack.pop(), Some:(ExprOrOp::Expr:(_)));
                    let tup = self
                        .try_reduce_tuple(first_elem)
                        .map_err(|_| self.stack_dec())?;
                    stack.push(ExprOrOp::Expr(Expr::Tuple(tup)));
                }
                Some(t) if t.category_is(TC::Reserved) => {
                    self.level -= 1;
                    let err = self.skip_and_throw_syntax_err(caused_by!());
                    self.errs.push(err);
                    return Err(());
                }
                _ => {
                    if stack.len() <= 1 {
                        break;
                    }
                    // else if stack.len() == 2 { switch_unreachable!() }
                    else {
                        while stack.len() >= 3 {
                            let rhs = enum_unwrap!(stack.pop(), Some:(ExprOrOp::Expr:(_)));
                            let op = enum_unwrap!(stack.pop(), Some:(ExprOrOp::Op:(_)));
                            let lhs = enum_unwrap!(stack.pop(), Some:(ExprOrOp::Expr:(_)));
                            let bin = BinOp::new(op, lhs, rhs);
                            stack.push(ExprOrOp::Expr(Expr::BinOp(bin)));
                        }
                    }
                }
            }
        }
        match stack.pop() {
            Some(ExprOrOp::Expr(expr)) if stack.is_empty() => {
                self.level -= 1;
                Ok(expr)
            }
            Some(ExprOrOp::Expr(expr)) => {
                let extra = stack.pop().unwrap();
                let loc = match extra {
                    ExprOrOp::Expr(expr) => expr.loc(),
                    ExprOrOp::Op(op) => op.loc(),
                };
                self.warns
                    .push(ParseError::compiler_bug(0, loc, fn_name!(), line!()));
                self.level -= 1;
                Ok(expr)
            }
            Some(ExprOrOp::Op(op)) => {
                self.level -= 1;
                self.errs
                    .push(ParseError::compiler_bug(0, op.loc(), fn_name!(), line!()));
                Err(())
            }
            _ => switch_unreachable!(),
        }
    }

    /// "LHS" is the smallest unit that can be the left-hand side of an BinOp.
    /// e.g. Call, Name, UnaryOp, Lambda
    fn try_reduce_bin_lhs(&mut self) -> ParseResult<Expr> {
        debug_call_info!(self);
        match self.peek() {
            Some(t) if t.category_is(TC::Literal) => {
                // TODO: 10.times ...などメソッド呼び出しもある
                let lit = self.try_reduce_lit().map_err(|_| self.stack_dec())?;
                self.level -= 1;
                Ok(Expr::Lit(lit))
            }
            Some(t) if t.is(AtSign) => {
                let decos = self.opt_reduce_decorators()?;
                let expr = self.try_reduce_chunk(false)?;
                let mut def = option_enum_unwrap!(expr, Expr::Def).unwrap_or_else(|| todo!());
                match def.sig {
                    Signature::Subr(mut subr) => {
                        subr.decorators = decos;
                        let expr = Expr::Def(Def::new(Signature::Subr(subr), def.body));
                        Ok(expr)
                    }
                    Signature::Var(var) => {
                        let mut last = def.body.block.pop().unwrap();
                        for deco in decos.into_iter() {
                            last = Expr::Call(Call::new(
                                deco.into_expr(),
                                None,
                                Args::new(vec![PosArg::new(last)], vec![], None),
                            ));
                        }
                        def.body.block.push(last);
                        let expr = Expr::Def(Def::new(Signature::Var(var), def.body));
                        Ok(expr)
                    }
                }
            }
            Some(t) if t.is(Symbol) || t.is(Dot) => {
                let call_or_acc = self
                    .try_reduce_call_or_acc()
                    .map_err(|_| self.stack_dec())?;
                self.level -= 1;
                Ok(call_or_acc)
            }
            Some(t) if t.category_is(TC::UnaryOp) => {
                let unaryop = self.try_reduce_unary().map_err(|_| self.stack_dec())?;
                self.level -= 1;
                Ok(Expr::UnaryOp(unaryop))
            }
            Some(t) if t.is(LParen) => {
                let lparen = self.lpop();
                if self.cur_is(RParen) {
                    let rparen = self.lpop();
                    let args = Args::new(vec![], vec![], Some((lparen, rparen)));
                    let unit = Tuple::Normal(NormalTuple::new(args));
                    self.level -= 1;
                    return Ok(Expr::Tuple(unit));
                }
                let mut expr = self.try_reduce_expr(true).map_err(|_| self.stack_dec())?;
                let rparen = self.lpop();
                if let Expr::Tuple(Tuple::Normal(tup)) = &mut expr {
                    tup.elems.paren = Some((lparen, rparen));
                }
                self.level -= 1;
                Ok(expr)
            }
            Some(t) if t.is(LSqBr) => {
                let array = self.try_reduce_array().map_err(|_| self.stack_dec())?;
                self.level -= 1;
                Ok(Expr::Array(array))
            }
            Some(t) if t.is(LBrace) => {
                match self
                    .try_reduce_brace_container()
                    .map_err(|_| self.stack_dec())?
                {
                    BraceContainer::Dict(dic) => {
                        self.level -= 1;
                        Ok(Expr::Dict(dic))
                    }
                    BraceContainer::Record(rec) => {
                        self.level -= 1;
                        Ok(Expr::Record(rec))
                    }
                    BraceContainer::Set(set) => {
                        self.level -= 1;
                        Ok(Expr::Set(set))
                    }
                }
            }
            Some(t) if t.is(UBar) => {
                let token = self.lpop();
                self.level -= 1;
                self.errs.push(ParseError::feature_error(
                    line!() as usize,
                    token.loc(),
                    "discard pattern",
                ));
                Err(())
            }
            _other => {
                self.level -= 1;
                let err = self.skip_and_throw_syntax_err(caused_by!());
                self.errs.push(err);
                Err(())
            }
        }
    }

    #[inline]
    fn try_reduce_call_or_acc(&mut self) -> ParseResult<Expr> {
        debug_call_info!(self);
        let acc = self.try_reduce_acc().map_err(|_| self.stack_dec())?;
        if let Some(res) = self.opt_reduce_args() {
            let args = res.map_err(|_| self.stack_dec())?;
            let (obj, method_name) = match acc {
                Accessor::Attr(attr) => (*attr.obj, Some(attr.ident)),
                Accessor::Ident(ident) => (Expr::Accessor(Accessor::Ident(ident)), None),
                _ => todo!(),
            };
            let call = Call::new(obj, method_name, args);
            self.level -= 1;
            Ok(Expr::Call(call))
        } else {
            self.level -= 1;
            Ok(Expr::Accessor(acc))
        }
    }

    #[inline]
    fn try_reduce_unary(&mut self) -> ParseResult<UnaryOp> {
        debug_call_info!(self);
        let op = self.lpop();
        let expr = self.try_reduce_expr(false).map_err(|_| self.stack_dec())?;
        self.level -= 1;
        Ok(UnaryOp::new(op, expr))
    }

    #[inline]
    fn try_reduce_array(&mut self) -> ParseResult<Array> {
        debug_call_info!(self);
        let l_sqbr = self.lpop();
        let inner = self.try_reduce_elems().map_err(|_| self.stack_dec())?;
        let r_sqbr = self.lpop();
        if !r_sqbr.is(RSqBr) {
            self.level -= 1;
            self.errs
                .push(ParseError::simple_syntax_error(0, r_sqbr.loc()));
            return Err(());
        }
        let arr = match inner {
            ArrayInner::Normal(mut elems) => {
                let elems = if elems
                    .pos_args()
                    .get(0)
                    .map(|pos| match &pos.expr {
                        Expr::Tuple(tup) => tup.paren().is_none(),
                        _ => false,
                    })
                    .unwrap_or(false)
                {
                    enum_unwrap!(elems.remove_pos(0).expr, Expr::Tuple:(Tuple::Normal:(_))).elems
                } else {
                    elems
                };
                Array::Normal(NormalArray::new(l_sqbr, r_sqbr, elems))
            }
            ArrayInner::WithLength(elem, len) => {
                Array::WithLength(ArrayWithLength::new(l_sqbr, r_sqbr, elem, len))
            }
            ArrayInner::Comprehension { .. } => todo!(),
        };
        self.level -= 1;
        Ok(arr)
    }

    /// Set, Dict, Record
    fn try_reduce_brace_container(&mut self) -> ParseResult<BraceContainer> {
        debug_call_info!(self);
        assert!(self.cur_is(LBrace));
        let l_brace = self.lpop();
        if self.cur_is(Newline) {
            self.skip();
            if self.cur_is(Indent) {
                self.skip();
            } else {
                todo!()
            }
        }
        let first = self.try_reduce_chunk(false).map_err(|_| self.stack_dec())?;
        match first {
            Expr::Def(def) => {
                let record = self
                    .try_reduce_normal_record(l_brace, def)
                    .map_err(|_| self.stack_dec())?;
                self.level -= 1;
                Ok(BraceContainer::Record(Record::Normal(record)))
            }
            // Dict
            Expr::TypeAsc(_) => todo!(),
            Expr::Accessor(acc) if self.cur_is(Semi) => {
                let record = self
                    .try_reduce_shortened_record(l_brace, acc)
                    .map_err(|_| self.stack_dec())?;
                self.level -= 1;
                Ok(BraceContainer::Record(Record::Shortened(record)))
            }
            other => {
                let set = self
                    .try_reduce_set(l_brace, other)
                    .map_err(|_| self.stack_dec())?;
                self.level -= 1;
                Ok(BraceContainer::Set(set))
            }
        }
    }

    fn try_reduce_normal_record(
        &mut self,
        l_brace: Token,
        first: Def,
    ) -> ParseResult<NormalRecord> {
        debug_call_info!(self);
        let mut attrs = vec![first];
        loop {
            match self.peek() {
                Some(t) if t.category_is(TC::Separator) => {
                    self.skip();
                }
                Some(t) if t.is(Dedent) => {
                    self.skip();
                    if self.cur_is(RBrace) {
                        let r_brace = self.lpop();
                        self.level -= 1;
                        let attrs = RecordAttrs::from(attrs);
                        return Ok(NormalRecord::new(l_brace, r_brace, attrs));
                    } else {
                        todo!()
                    }
                }
                Some(term) if term.is(RBrace) => {
                    let r_brace = self.lpop();
                    self.level -= 1;
                    let attrs = RecordAttrs::from(attrs);
                    return Ok(NormalRecord::new(l_brace, r_brace, attrs));
                }
                Some(_) => {
                    let def = self.try_reduce_chunk(false).map_err(|_| self.stack_dec())?;
                    let def = option_enum_unwrap!(def, Expr::Def).unwrap_or_else(|| todo!());
                    attrs.push(def);
                }
                _ => todo!(),
            }
        }
    }

    fn try_reduce_shortened_record(
        &mut self,
        l_brace: Token,
        first: Accessor,
    ) -> ParseResult<ShortenedRecord> {
        debug_call_info!(self);
        let first = match first {
            Accessor::Ident(ident) => ident,
            other => todo!("{other}"), // syntax error
        };
        let mut idents = vec![first];
        loop {
            match self.peek() {
                Some(t) if t.category_is(TC::Separator) => {
                    self.skip();
                }
                Some(t) if t.is(Dedent) => {
                    self.skip();
                    if self.cur_is(RBrace) {
                        let r_brace = self.lpop();
                        self.level -= 1;
                        return Ok(ShortenedRecord::new(l_brace, r_brace, idents));
                    } else {
                        todo!()
                    }
                }
                Some(term) if term.is(RBrace) => {
                    let r_brace = self.lpop();
                    self.level -= 1;
                    return Ok(ShortenedRecord::new(l_brace, r_brace, idents));
                }
                Some(_) => {
                    let acc = self.try_reduce_acc().map_err(|_| self.stack_dec())?;
                    let acc = match acc {
                        Accessor::Ident(ident) => ident,
                        other => todo!("{other}"), // syntax error
                    };
                    idents.push(acc);
                }
                _ => todo!(),
            }
        }
    }

    fn _try_reduce_dict() -> ParseResult<Dict> {
        todo!()
    }

    fn try_reduce_set(&mut self, _l_brace: Token, _first: Expr) -> ParseResult<Set> {
        todo!()
    }

    fn try_reduce_tuple(&mut self, first_elem: Expr) -> ParseResult<Tuple> {
        debug_call_info!(self);
        let mut args = Args::new(vec![PosArg::new(first_elem)], vec![], None);
        loop {
            match self.peek() {
                Some(t) if t.is(Comma) => {
                    self.skip();
                    if self.cur_is(Comma) {
                        self.level -= 1;
                        let err = self.skip_and_throw_syntax_err(caused_by!());
                        self.errs.push(err);
                        return Err(());
                    }
                    match self.try_reduce_arg().map_err(|_| self.stack_dec())? {
                        PosOrKwArg::Pos(arg) => match arg.expr {
                            Expr::Tuple(Tuple::Normal(tup)) if tup.elems.paren.is_none() => {
                                args.extend_pos(tup.elems.into_iters().0);
                            }
                            other => {
                                args.push_pos(PosArg::new(other));
                            }
                        },
                        PosOrKwArg::Kw(_arg) => todo!(),
                    }
                }
                _ => {
                    break;
                }
            }
        }
        let tup = Tuple::Normal(NormalTuple::new(args));
        self.level -= 1;
        Ok(tup)
    }

    #[inline]
    fn try_reduce_lit(&mut self) -> ParseResult<Literal> {
        debug_call_info!(self);
        self.level -= 1;
        match self.peek() {
            Some(t) if t.category_is(TC::Literal) => Ok(Literal::from(self.lpop())),
            _ => {
                let err = self.skip_and_throw_syntax_err(caused_by!());
                self.errs.push(err);
                Err(())
            }
        }
    }

    /// Call: F(x) -> SubrSignature: F(x)
    fn convert_rhs_to_sig(&mut self, rhs: Expr) -> ParseResult<Signature> {
        debug_call_info!(self);
        match rhs {
            Expr::Accessor(accessor) => {
                let var = self
                    .convert_accessor_to_var_sig(accessor)
                    .map_err(|_| self.stack_dec())?;
                self.level -= 1;
                Ok(Signature::Var(var))
            }
            Expr::Call(call) => {
                let subr = self
                    .convert_call_to_subr_sig(call)
                    .map_err(|_| self.stack_dec())?;
                self.level -= 1;
                Ok(Signature::Subr(subr))
            }
            Expr::Array(array) => {
                let array_pat = self
                    .convert_array_to_array_pat(array)
                    .map_err(|_| self.stack_dec())?;
                let var = VarSignature::new(VarPattern::Array(array_pat), None);
                self.level -= 1;
                Ok(Signature::Var(var))
            }
            Expr::Record(record) => {
                let record_pat = self
                    .convert_record_to_record_pat(record)
                    .map_err(|_| self.stack_dec())?;
                let var = VarSignature::new(VarPattern::Record(record_pat), None);
                self.level -= 1;
                Ok(Signature::Var(var))
            }
            Expr::DataPack(pack) => {
                let data_pack = self
                    .convert_data_pack_to_data_pack_pat(pack)
                    .map_err(|_| self.stack_dec())?;
                let var = VarSignature::new(VarPattern::DataPack(data_pack), None);
                self.level -= 1;
                Ok(Signature::Var(var))
            }
            Expr::Tuple(tuple) => {
                let tuple_pat = self
                    .convert_tuple_to_tuple_pat(tuple)
                    .map_err(|_| self.stack_dec())?;
                let var = VarSignature::new(VarPattern::Tuple(tuple_pat), None);
                self.level -= 1;
                Ok(Signature::Var(var))
            }
            Expr::TypeAsc(tasc) => {
                let sig = self
                    .convert_type_asc_to_sig(tasc)
                    .map_err(|_| self.stack_dec())?;
                self.level -= 1;
                Ok(sig)
            }
            other => {
                self.level -= 1;
                let err = ParseError::simple_syntax_error(line!() as usize, other.loc());
                self.errs.push(err);
                Err(())
            }
        }
    }

    fn convert_accessor_to_var_sig(&mut self, _accessor: Accessor) -> ParseResult<VarSignature> {
        debug_call_info!(self);
        match _accessor {
            Accessor::Ident(ident) => {
                let pat = VarPattern::Ident(ident);
                self.level -= 1;
                Ok(VarSignature::new(pat, None))
            }
            other => {
                self.level -= 1;
                let err = ParseError::simple_syntax_error(line!() as usize, other.loc());
                self.errs.push(err);
                Err(())
            }
        }
    }

    fn convert_array_to_array_pat(&mut self, _array: Array) -> ParseResult<VarArrayPattern> {
        debug_call_info!(self);
        todo!()
    }

    fn convert_record_to_record_pat(&mut self, record: Record) -> ParseResult<VarRecordPattern> {
        debug_call_info!(self);
        match record {
            Record::Normal(rec) => {
                let mut pats = vec![];
                for mut attr in rec.attrs.into_iter() {
                    let lhs =
                        option_enum_unwrap!(attr.sig, Signature::Var).unwrap_or_else(|| todo!());
                    let lhs =
                        option_enum_unwrap!(lhs.pat, VarPattern::Ident).unwrap_or_else(|| todo!());
                    assert_eq!(attr.body.block.len(), 1);
                    let rhs = option_enum_unwrap!(attr.body.block.remove(0), Expr::Accessor)
                        .unwrap_or_else(|| todo!());
                    let rhs = self
                        .convert_accessor_to_var_sig(rhs)
                        .map_err(|_| self.stack_dec())?;
                    pats.push(VarRecordAttr::new(lhs, rhs));
                }
                let attrs = VarRecordAttrs::new(pats);
                self.level -= 1;
                Ok(VarRecordPattern::new(rec.l_brace, attrs, rec.r_brace))
            }
            Record::Shortened(rec) => {
                let mut pats = vec![];
                for ident in rec.idents.into_iter() {
                    let rhs = VarSignature::new(VarPattern::Ident(ident.clone()), None);
                    pats.push(VarRecordAttr::new(ident.clone(), rhs));
                }
                let attrs = VarRecordAttrs::new(pats);
                self.level -= 1;
                Ok(VarRecordPattern::new(rec.l_brace, attrs, rec.r_brace))
            }
        }
    }

    fn convert_data_pack_to_data_pack_pat(
        &mut self,
        pack: DataPack,
    ) -> ParseResult<VarDataPackPattern> {
        debug_call_info!(self);
        let class = self
            .convert_rhs_to_type_spec(*pack.class)
            .map_err(|_| self.stack_dec())?;
        let args = self
            .convert_record_to_record_pat(pack.args)
            .map_err(|_| self.stack_dec())?;
        self.level -= 1;
        Ok(VarDataPackPattern::new(class, args))
    }

    fn convert_tuple_to_tuple_pat(&mut self, tuple: Tuple) -> ParseResult<VarTuplePattern> {
        debug_call_info!(self);
        let mut vars = Vars::empty();
        match tuple {
            Tuple::Normal(tup) => {
                let (pos_args, _kw_args, paren) = tup.elems.deconstruct();
                for arg in pos_args {
                    let sig = self
                        .convert_rhs_to_sig(arg.expr)
                        .map_err(|_| self.stack_dec())?;
                    match sig {
                        Signature::Var(var) => {
                            vars.push(var);
                        }
                        other => todo!("{other}"),
                    }
                }
                let tuple = VarTuplePattern::new(paren, vars);
                self.level -= 1;
                Ok(tuple)
            }
        }
    }

    fn convert_type_asc_to_sig(&mut self, tasc: TypeAscription) -> ParseResult<Signature> {
        debug_call_info!(self);
        let sig = self
            .convert_rhs_to_sig(*tasc.expr)
            .map_err(|_| self.stack_dec())?;
        let sig = match sig {
            Signature::Var(var) => {
                let var = VarSignature::new(var.pat, Some(tasc.t_spec));
                Signature::Var(var)
            }
            Signature::Subr(subr) => {
                let subr = SubrSignature::new(
                    subr.decorators,
                    subr.ident,
                    subr.params,
                    Some(tasc.t_spec),
                    subr.bounds,
                );
                Signature::Subr(subr)
            }
        };
        self.level -= 1;
        Ok(sig)
    }

    fn convert_call_to_subr_sig(&mut self, call: Call) -> ParseResult<SubrSignature> {
        debug_call_info!(self);
        let ident = match *call.obj {
            Expr::Accessor(acc) => self
                .convert_accessor_to_ident(acc)
                .map_err(|_| self.stack_dec())?,
            other => {
                self.level -= 1;
                let err = ParseError::simple_syntax_error(line!() as usize, other.loc());
                self.errs.push(err);
                return Err(());
            }
        };
        let params = self
            .convert_args_to_params(call.args)
            .map_err(|_| self.stack_dec())?;
        let sig = SubrSignature::new(set! {}, ident, params, None, TypeBoundSpecs::empty());
        self.level -= 1;
        Ok(sig)
    }

    fn convert_accessor_to_ident(&mut self, _accessor: Accessor) -> ParseResult<Identifier> {
        debug_call_info!(self);
        let ident = match _accessor {
            Accessor::Ident(ident) => ident,
            other => {
                self.level -= 1;
                let err = ParseError::simple_syntax_error(line!() as usize, other.loc());
                self.errs.push(err);
                return Err(());
            }
        };
        self.level -= 1;
        Ok(ident)
    }

    fn convert_args_to_params(&mut self, args: Args) -> ParseResult<Params> {
        debug_call_info!(self);
        let (pos_args, kw_args, parens) = args.deconstruct();
        let mut params = Params::new(vec![], None, vec![], parens);
        for (i, arg) in pos_args.into_iter().enumerate() {
            let nd_param = self
                .convert_pos_arg_to_non_default_param(arg, i == 0)
                .map_err(|_| self.stack_dec())?;
            params.non_defaults.push(nd_param);
        }
        // TODO: varargs
        for arg in kw_args.into_iter() {
            let d_param = self
                .convert_kw_arg_to_default_param(arg)
                .map_err(|_| self.stack_dec())?;
            params.defaults.push(d_param);
        }
        self.level -= 1;
        Ok(params)
    }

    fn convert_pos_arg_to_non_default_param(
        &mut self,
        arg: PosArg,
        allow_self: bool,
    ) -> ParseResult<ParamSignature> {
        debug_call_info!(self);
        let param = self
            .convert_rhs_to_param(arg.expr, allow_self)
            .map_err(|_| self.stack_dec())?;
        self.level -= 1;
        Ok(param)
    }

    fn convert_rhs_to_param(
        &mut self,
        expr: Expr,
        allow_self: bool,
    ) -> ParseResult<ParamSignature> {
        debug_call_info!(self);
        match expr {
            Expr::Accessor(Accessor::Ident(ident)) => {
                if &ident.inspect()[..] == "self" && !allow_self {
                    self.level -= 1;
                    let err = ParseError::simple_syntax_error(line!() as usize, ident.loc());
                    self.errs.push(err);
                    return Err(());
                }
                // FIXME deny: public
                let pat = ParamPattern::VarName(ident.name);
                let param = ParamSignature::new(pat, None, None);
                self.level -= 1;
                Ok(param)
            }
            Expr::Lit(lit) => {
                let pat = ParamPattern::Lit(lit);
                let param = ParamSignature::new(pat, None, None);
                self.level -= 1;
                Ok(param)
            }
            Expr::Array(array) => {
                let array_pat = self
                    .convert_array_to_param_array_pat(array)
                    .map_err(|_| self.stack_dec())?;
                let pat = ParamPattern::Array(array_pat);
                let param = ParamSignature::new(pat, None, None);
                self.level -= 1;
                Ok(param)
            }
            Expr::Record(record) => {
                let record_pat = self
                    .convert_record_to_param_record_pat(record)
                    .map_err(|_| self.stack_dec())?;
                let pat = ParamPattern::Record(record_pat);
                let param = ParamSignature::new(pat, None, None);
                self.level -= 1;
                Ok(param)
            }
            Expr::Tuple(tuple) => {
                let tuple_pat = self
                    .convert_tuple_to_param_tuple_pat(tuple)
                    .map_err(|_| self.stack_dec())?;
                let pat = ParamPattern::Tuple(tuple_pat);
                let param = ParamSignature::new(pat, None, None);
                self.level -= 1;
                Ok(param)
            }
            Expr::TypeAsc(tasc) => {
                let param = self
                    .convert_type_asc_to_param_pattern(tasc, allow_self)
                    .map_err(|_| self.stack_dec())?;
                self.level -= 1;
                Ok(param)
            }
            Expr::UnaryOp(unary) => match unary.op.kind {
                TokenKind::RefOp => {
                    let var = unary.args.into_iter().next().unwrap();
                    let var = option_enum_unwrap!(*var, Expr::Accessor:(Accessor::Ident:(_)))
                        .unwrap_or_else(|| todo!());
                    let pat = ParamPattern::Ref(var.name);
                    let param = ParamSignature::new(pat, None, None);
                    self.level -= 1;
                    Ok(param)
                }
                TokenKind::RefMutOp => {
                    let var = unary.args.into_iter().next().unwrap();
                    let var = option_enum_unwrap!(*var, Expr::Accessor:(Accessor::Ident:(_)))
                        .unwrap_or_else(|| todo!());
                    let pat = ParamPattern::RefMut(var.name);
                    let param = ParamSignature::new(pat, None, None);
                    self.level -= 1;
                    Ok(param)
                }
                // TODO: Spread
                _other => {
                    self.level -= 1;
                    let err = ParseError::simple_syntax_error(line!() as usize, unary.loc());
                    self.errs.push(err);
                    Err(())
                }
            },
            other => {
                self.level -= 1;
                let err = ParseError::simple_syntax_error(line!() as usize, other.loc());
                self.errs.push(err);
                Err(())
            }
        }
    }

    fn convert_kw_arg_to_default_param(&mut self, arg: KwArg) -> ParseResult<ParamSignature> {
        debug_call_info!(self);
        let pat = ParamPattern::VarName(VarName::new(arg.keyword));
        let expr = self.validate_const_expr(arg.expr)?;
        let param = ParamSignature::new(pat, arg.t_spec, Some(expr));
        self.level -= 1;
        Ok(param)
    }

    fn convert_array_to_param_array_pat(
        &mut self,
        _array: Array,
    ) -> ParseResult<ParamArrayPattern> {
        debug_call_info!(self);
        todo!()
    }

    fn convert_record_to_param_record_pat(
        &mut self,
        _record: Record,
    ) -> ParseResult<ParamRecordPattern> {
        debug_call_info!(self);
        todo!()
    }

    fn convert_tuple_to_param_tuple_pat(
        &mut self,
        _tuple: Tuple,
    ) -> ParseResult<ParamTuplePattern> {
        debug_call_info!(self);
        todo!()
    }

    fn convert_type_asc_to_param_pattern(
        &mut self,
        tasc: TypeAscription,
        allow_self: bool,
    ) -> ParseResult<ParamSignature> {
        debug_call_info!(self);
        let param = self
            .convert_rhs_to_param(*tasc.expr, allow_self)
            .map_err(|_| self.stack_dec())?;
        let param = ParamSignature::new(param.pat, Some(tasc.t_spec), None);
        self.level -= 1;
        Ok(param)
    }

    fn convert_rhs_to_lambda_sig(&mut self, rhs: Expr) -> ParseResult<LambdaSignature> {
        debug_call_info!(self);
        match rhs {
            Expr::Accessor(accessor) => {
                let param = self
                    .convert_accessor_to_param_sig(accessor)
                    .map_err(|_| self.stack_dec())?;
                let params = Params::new(vec![param], None, vec![], None);
                self.level -= 1;
                Ok(LambdaSignature::new(params, None, TypeBoundSpecs::empty()))
            }
            Expr::Tuple(tuple) => {
                let params = self
                    .convert_tuple_to_params(tuple)
                    .map_err(|_| self.stack_dec())?;
                self.level -= 1;
                Ok(LambdaSignature::new(params, None, TypeBoundSpecs::empty()))
            }
            Expr::Array(array) => {
                let arr = self
                    .convert_array_to_param_pat(array)
                    .map_err(|_| self.stack_dec())?;
                let param = ParamSignature::new(ParamPattern::Array(arr), None, None);
                let params = Params::new(vec![param], None, vec![], None);
                self.level -= 1;
                Ok(LambdaSignature::new(params, None, TypeBoundSpecs::empty()))
            }
            Expr::Record(record) => {
                let rec = self
                    .convert_record_to_param_pat(record)
                    .map_err(|_| self.stack_dec())?;
                let param = ParamSignature::new(ParamPattern::Record(rec), None, None);
                let params = Params::new(vec![param], None, vec![], None);
                self.level -= 1;
                Ok(LambdaSignature::new(params, None, TypeBoundSpecs::empty()))
            }
            Expr::TypeAsc(tasc) => {
                let sig = self
                    .convert_type_asc_to_lambda_sig(tasc)
                    .map_err(|_| self.stack_dec())?;
                self.level -= 1;
                Ok(sig)
            }
            other => {
                self.level -= 1;
                let err = ParseError::simple_syntax_error(line!() as usize, other.loc());
                self.errs.push(err);
                Err(())
            }
        }
    }

    fn convert_accessor_to_param_sig(
        &mut self,
        _accessor: Accessor,
    ) -> ParseResult<ParamSignature> {
        debug_call_info!(self);
        todo!()
    }

    fn convert_tuple_to_params(&mut self, tuple: Tuple) -> ParseResult<Params> {
        debug_call_info!(self);
        match tuple {
            Tuple::Normal(tup) => {
                let (pos_args, kw_args, paren) = tup.elems.deconstruct();
                let mut params = Params::new(vec![], None, vec![], paren);
                for (i, arg) in pos_args.into_iter().enumerate() {
                    let param = self
                        .convert_pos_arg_to_non_default_param(arg, i == 0)
                        .map_err(|_| self.stack_dec())?;
                    params.non_defaults.push(param);
                }
                for arg in kw_args {
                    let param = self
                        .convert_kw_arg_to_default_param(arg)
                        .map_err(|_| self.stack_dec())?;
                    params.defaults.push(param);
                }
                self.level -= 1;
                Ok(params)
            }
        }
    }

    fn convert_array_to_param_pat(&mut self, _array: Array) -> ParseResult<ParamArrayPattern> {
        debug_call_info!(self);
        todo!()
    }

    fn convert_record_to_param_pat(&mut self, _record: Record) -> ParseResult<ParamRecordPattern> {
        debug_call_info!(self);
        todo!()
    }

    fn convert_type_asc_to_lambda_sig(
        &mut self,
        _tasc: TypeAscription,
    ) -> ParseResult<LambdaSignature> {
        debug_call_info!(self);
        todo!()
    }

    fn convert_rhs_to_type_spec(&mut self, rhs: Expr) -> ParseResult<TypeSpec> {
        debug_call_info!(self);
        match rhs {
            Expr::Accessor(acc) => {
                let predecl = self
                    .convert_accessor_to_predecl_type_spec(acc)
                    .map_err(|_| self.stack_dec())?;
                self.level -= 1;
                Ok(TypeSpec::PreDeclTy(predecl))
            }
            Expr::Call(call) => {
                let predecl = self
                    .convert_call_to_predecl_type_spec(call)
                    .map_err(|_| self.stack_dec())?;
                self.level -= 1;
                Ok(TypeSpec::PreDeclTy(predecl))
            }
            Expr::Lambda(lambda) => {
                let lambda = self
                    .convert_lambda_to_subr_type_spec(lambda)
                    .map_err(|_| self.stack_dec())?;
                self.level -= 1;
                Ok(TypeSpec::Subr(lambda))
            }
            Expr::Array(array) => {
                let array = self
                    .convert_array_to_array_type_spec(array)
                    .map_err(|_| self.stack_dec())?;
                self.level -= 1;
                Ok(TypeSpec::Array(array))
            }
            other => todo!("{other}"),
        }
    }

    fn convert_accessor_to_predecl_type_spec(
        &mut self,
        accessor: Accessor,
    ) -> ParseResult<PreDeclTypeSpec> {
        debug_call_info!(self);
        let t_spec = match accessor {
            Accessor::Ident(ident) => {
                PreDeclTypeSpec::Simple(SimpleTypeSpec::new(ident.name, ConstArgs::empty()))
            }
            other => todo!("{other}"),
        };
        self.level -= 1;
        Ok(t_spec)
    }

    fn convert_call_to_predecl_type_spec(&mut self, _call: Call) -> ParseResult<PreDeclTypeSpec> {
        debug_call_info!(self);
        todo!()
    }

    fn convert_lambda_to_subr_type_spec(&mut self, _lambda: Lambda) -> ParseResult<SubrTypeSpec> {
        debug_call_info!(self);
        todo!()
    }

    fn convert_array_to_array_type_spec(&mut self, _array: Array) -> ParseResult<ArrayTypeSpec> {
        debug_call_info!(self);
        todo!()
    }
}<|MERGE_RESOLUTION|>--- conflicted
+++ resolved
@@ -281,14 +281,8 @@
                     if let Ok(expr) = self.try_reduce_chunk(true) {
                         chunks.push(expr);
                     }
-<<<<<<< HEAD
-                }
-                _ => switch_unreachable!(),
-=======
-                    Err(_) => {}
-                },
+                }
                 None => switch_unreachable!(),
->>>>>>> d56fd680
             }
         }
         self.level -= 1;
@@ -310,30 +304,8 @@
                 Some(t) if t.category_is(TC::Separator) => {
                     self.skip();
                 }
-<<<<<<< HEAD
-                Some(t) => {
-                    if t.is(Indent) {
-                        self.skip();
-                        while self.cur_is(Newline) {
-                            self.skip();
-                        }
-                    } else if self.cur_is(Dedent) {
-                        self.skip();
-                        break;
-                    } else if t.is(EOF) {
-                        break;
-                    }
-                    if let Ok(expr) = self.try_reduce_chunk(true) {
-                        block.push(expr);
-                        if self.cur_is(Dedent) {
-                            self.skip();
-                            break;
-                        }
-                    }
-=======
                 Some(t) if t.is(Indent) => {
                     self.skip();
->>>>>>> d56fd680
                 }
                 Some(t) if t.is(Dedent) => {
                     self.skip();
@@ -342,12 +314,11 @@
                 Some(t) if t.is(EOF) => {
                     break;
                 }
-                Some(_) => match self.try_reduce_chunk(true) {
-                    Ok(expr) => {
+                Some(_) => {
+                    if let Ok(expr) = self.try_reduce_chunk(true) {
                         block.push(expr);
                     }
-                    Err(_) => {}
-                },
+                }
                 _ => switch_unreachable!(),
             }
         }
