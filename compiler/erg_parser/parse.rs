--- conflicted
+++ resolved
@@ -1940,7 +1940,6 @@
                 self.level -= 1;
                 Ok(param)
             }
-<<<<<<< HEAD
             Expr::UnaryOp(unary) => match unary.op.kind {
                 TokenKind::RefOp => {
                     let var = unary.args.into_iter().next().unwrap();
@@ -1960,45 +1959,13 @@
                     self.level -= 1;
                     Ok(param)
                 }
-                // Spread
-                other => todo!("{other}"),
-=======
-            Expr::Call(mut call) => match *call.obj {
-                Expr::Accessor(Accessor::Local(local)) => match &local.inspect()[..] {
-                    "ref" => {
-                        assert_eq!(call.args.len(), 1);
-                        let var = call.args.remove_pos(0).expr;
-                        let var = option_enum_unwrap!(var, Expr::Accessor:(Accessor::Local:(_)))
-                            .unwrap_or_else(|| todo!());
-                        let pat = ParamPattern::Ref(VarName::new(var.symbol));
-                        let param = ParamSignature::new(pat, None, None);
-                        self.level -= 1;
-                        Ok(param)
-                    }
-                    "ref!" => {
-                        assert_eq!(call.args.len(), 1);
-                        let var = call.args.remove_pos(0).expr;
-                        let var = option_enum_unwrap!(var, Expr::Accessor:(Accessor::Local:(_)))
-                            .unwrap_or_else(|| todo!());
-                        let pat = ParamPattern::RefMut(VarName::new(var.symbol));
-                        let param = ParamSignature::new(pat, None, None);
-                        self.level -= 1;
-                        Ok(param)
-                    }
-                    _other => {
-                        self.level -= 1;
-                        let err = self.throw_syntax_err(&local, caused_by!());
-                        self.errs.push(err);
-                        Err(())
-                    }
-                },
-                other => {
+                // TODO: Spread
+                _other => {
                     self.level -= 1;
-                    let err = self.throw_syntax_err(&other, caused_by!());
+                    let err = self.throw_syntax_err(&unary, caused_by!());
                     self.errs.push(err);
                     Err(())
                 }
->>>>>>> acf5296b
             },
             other => {
                 self.level -= 1;
