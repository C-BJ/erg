//! defines `ParseError` and others.
//!
//! パーサーが出すエラーを定義
use std::fmt;

use erg_common::config::Input;
use erg_common::error::{
    ErrorCore, ErrorDisplay, ErrorKind::*, Location, MultiErrorDisplay, SubMessage,
};
use erg_common::style::{Attribute, Color, StyledStr, StyledString, THEME};
use erg_common::traits::Stream;
use erg_common::{impl_display_and_error, impl_stream_for_wrapper, switch_lang};

#[derive(Debug)]
pub struct LexError(Box<ErrorCore>); // ErrorCore is large, so use Box

impl From<ErrorCore> for LexError {
    fn from(core: ErrorCore) -> Self {
        Self(Box::new(core))
    }
}

impl From<LexError> for ErrorCore {
    fn from(err: LexError) -> Self {
        *err.0
    }
}

#[derive(Debug)]
pub struct LexErrors(Vec<LexError>);

impl_stream_for_wrapper!(LexErrors, LexError);

const ERR: Color = THEME.colors.error;
const HINT: Color = THEME.colors.hint;
const ACCENT: Color = THEME.colors.accent;

impl LexError {
    pub fn new(core: ErrorCore) -> Self {
        Self(Box::new(core))
    }

<<<<<<< HEAD
    pub fn set_hint<S: Into<AtomicStr>>(&mut self, hint: S) {
        if let Some(sub_msg) = self.0.sub_messages.get_mut(0) {
            sub_msg.set_hint(hint)
        }
=======
    pub fn set_hint<S: Into<String>>(&mut self, hint: S) {
        self.0.hint = Some(hint.into());
>>>>>>> 81bea3bc
    }

    pub fn compiler_bug(errno: usize, loc: Location, fn_name: &str, line: u32) -> Self {
        const URL: StyledStr = StyledStr::new(
            "https://github.com/erg-lang/erg",
            Some(ACCENT),
            Some(Attribute::Underline),
        );
        Self::new(ErrorCore::new(
            vec![SubMessage::only_loc(loc)],
            switch_lang!(
                "japanese" => format!("これはErg compilerのバグです、開発者に報告して下さい ({URL})\n{fn_name}:{line}より発生"),
                "simplified_chinese" => format!("这是Erg编译器的一个错误，请报告给{URL}\n原因来自: {fn_name}:{line}"),
                "traditional_chinese" => format!("這是Erg編譯器的一個錯誤，請報告給{URL}\n原因來自: {fn_name}:{line}"),
                "english" => format!("this is a bug of the Erg compiler, please report it to {URL}\ncaused from: {fn_name}:{line}"),
            ),
            errno,
            CompilerSystemError,
            loc,
        ))
    }

    pub fn feature_error(errno: usize, loc: Location, name: &str) -> Self {
        Self::new(ErrorCore::new(
            vec![SubMessage::only_loc(loc)],
            switch_lang!(
                "japanese" => format!("この機能({name})はまだ正式に提供されていません"),
                "simplified_chinese" => format!("此功能（{name}）尚未实现"),
                "traditional_chinese" => format!("此功能（{name}）尚未實現"),
                "english" => format!("this feature({name}) is not implemented yet"),
            ),
            errno,
            FeatureError,
            loc,
        ))
    }

    pub fn simple_syntax_error(errno: usize, loc: Location) -> Self {
        Self::new(ErrorCore::new(
            vec![SubMessage::only_loc(loc)],
            switch_lang!(
                "japanese" => "不正な構文です",
                "simplified_chinese" => "无效的语法",
                "traditional_chinese" => "無效的語法",
                "english" => "invalid syntax",
            ),
            errno,
            SyntaxError,
            loc,
        ))
    }

    pub fn syntax_error<S: Into<String>>(
        errno: usize,
        loc: Location,
        desc: S,
        hint: Option<String>,
    ) -> Self {
        Self::new(ErrorCore::new(
            vec![SubMessage::ambiguous_new(loc, vec![], hint)],
            desc,
            errno,
            SyntaxError,
            loc,
        ))
    }

    pub fn syntax_warning<S: Into<String>>(
        errno: usize,
        loc: Location,
        desc: S,
        hint: Option<String>,
    ) -> Self {
        Self::new(ErrorCore::new(
            vec![SubMessage::ambiguous_new(loc, vec![], hint)],
            desc,
            errno,
            SyntaxWarning,
            loc,
        ))
    }

    pub fn no_var_error(
        errno: usize,
        loc: Location,
        name: &str,
        similar_name: Option<String>,
    ) -> Self {
        let hint = similar_name.map(|n| {
            let n = StyledString::new(&n, Some(HINT), Some(Attribute::Bold));
            switch_lang!(
                "japanese" => format!("似た名前の変数があります: {n}"),
                "simplified_chinese" => format!("存在相同名称变量: {n}"),
                "traditional_chinese" => format!("存在相同名稱變量: {n}"),
                "english" => format!("exists a similar name variable: {n}"),
            )
        });
        let name = StyledString::new(name, Some(ERR), Some(Attribute::Underline));
        Self::new(ErrorCore::new(
            vec![SubMessage::ambiguous_new(loc, vec![], hint)],
            switch_lang!(
                "japanese" => format!("{name}という変数は定義されていません"),
                "simplified_chinese" => format!("{name}未定义"),
                "traditional_chinese" => format!("{name}未定義"),
                "english" => format!("{name} is not defined"),
            ),
            errno,
            NameError,
            loc,
        ))
    }
}

pub type LexResult<T> = Result<T, LexError>;

pub type ParseError = LexError;
pub type ParseErrors = LexErrors;
pub type ParseResult<T> = Result<T, ()>;

#[derive(Debug)]
pub struct DesugaringError {
    pub core: ErrorCore,
}

impl DesugaringError {
    pub const fn new(core: ErrorCore) -> Self {
        Self { core }
    }
}

#[derive(Debug)]
pub struct DesugaringErrors(Vec<DesugaringError>);

impl_stream_for_wrapper!(DesugaringErrors, DesugaringError);

pub type DesugaringResult<T> = Result<T, DesugaringError>;

#[derive(Debug)]
pub struct ParserRunnerError {
    pub core: ErrorCore,
    pub input: Input,
}

impl_display_and_error!(ParserRunnerError);

impl ErrorDisplay for ParserRunnerError {
    fn core(&self) -> &ErrorCore {
        &self.core
    }
    fn input(&self) -> &Input {
        &self.input
    }
    fn caused_by(&self) -> &str {
        ""
    }
    fn ref_inner(&self) -> Option<&Self> {
        None
    }
}

impl ParserRunnerError {
    pub const fn new(core: ErrorCore, input: Input) -> Self {
        Self { core, input }
    }
}

#[derive(Debug)]
pub struct ParserRunnerErrors(Vec<ParserRunnerError>);

impl_stream_for_wrapper!(ParserRunnerErrors, ParserRunnerError);

impl MultiErrorDisplay<ParserRunnerError> for ParserRunnerErrors {}

impl fmt::Display for ParserRunnerErrors {
    fn fmt(&self, f: &mut fmt::Formatter<'_>) -> fmt::Result {
        self.fmt_all(f)
    }
}

impl ParserRunnerErrors {
    pub fn convert(input: &Input, errs: ParseErrors) -> Self {
        Self(
            errs.into_iter()
                .map(|err| ParserRunnerError::new(*err.0, input.clone()))
                .collect(),
        )
    }
}

pub type ParserRunnerResult<T> = Result<T, ParserRunnerError>;

pub type LexerRunnerError = ParserRunnerError;
pub type LexerRunnerErrors = ParserRunnerErrors;
pub type LexerRunnerResult<T> = Result<T, LexerRunnerError>;<|MERGE_RESOLUTION|>--- conflicted
+++ resolved
@@ -40,15 +40,10 @@
         Self(Box::new(core))
     }
 
-<<<<<<< HEAD
-    pub fn set_hint<S: Into<AtomicStr>>(&mut self, hint: S) {
+    pub fn set_hint<S: Into<String>>(&mut self, hint: S) {
         if let Some(sub_msg) = self.0.sub_messages.get_mut(0) {
             sub_msg.set_hint(hint)
         }
-=======
-    pub fn set_hint<S: Into<String>>(&mut self, hint: S) {
-        self.0.hint = Some(hint.into());
->>>>>>> 81bea3bc
     }
 
     pub fn compiler_bug(errno: usize, loc: Location, fn_name: &str, line: u32) -> Self {
