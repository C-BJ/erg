--- conflicted
+++ resolved
@@ -2499,15 +2499,9 @@
     Def(Def),
 }
 
-<<<<<<< HEAD
-impl_nested_display_for_chunk_enum!(Expr; Lit, Accessor, Array, Dict, Set, Record, BinOp, UnaryOp, Call, Lambda, Decl, Def);
+impl_nested_display_for_chunk_enum!(Expr; Lit, Accessor, Array, Tuple, Dict, Set, Record, BinOp, UnaryOp, Call, Lambda, Decl, Def);
 impl_display_from_nested!(Expr);
-impl_locational_for_enum!(Expr; Lit, Accessor, Array, Dict, Set, Record, BinOp, UnaryOp, Call, Lambda, Decl, Def);
-=======
-impl_nested_display_for_enum!(Expr; Lit, Accessor, Array, Tuple, Dict, BinOp, UnaryOp, Call, Lambda, Decl, Def);
-impl_display_from_nested!(Expr);
-impl_locational_for_enum!(Expr; Lit, Accessor, Array, Tuple, Dict, BinOp, UnaryOp, Call, Lambda, Decl, Def);
->>>>>>> 2f225c46
+impl_locational_for_enum!(Expr; Lit, Accessor, Array, Tuple, Dict, Set, Record, BinOp, UnaryOp, Call, Lambda, Decl, Def);
 
 impl Expr {
     pub fn is_match_call(&self) -> bool {
