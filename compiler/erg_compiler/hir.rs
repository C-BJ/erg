/// defines High-level Intermediate Representation
use std::fmt;

use erg_common::error::Location;
use erg_common::traits::{HasType, Locational, NestedDisplay, Stream};
use erg_common::ty::{Constraint, TyParam, Type};
use erg_common::value::ValueObj;
use erg_common::Str;
use erg_common::{
    impl_display_for_enum, impl_display_from_nested, impl_locational, impl_locational_for_enum,
    impl_nested_display_for_enum, impl_stream_for_wrapper,
};

use erg_parser::ast::{fmt_lines, DefId, Params, VarName, VarPattern};
use erg_parser::token::{Token, TokenKind};

use crate::error::readable_name;

#[derive(Debug, Clone)]
pub struct Literal {
    pub data: ValueObj, // for constant folding
    pub token: Token,   // for Locational
    t: Type,
}

impl HasType for Literal {
    #[inline]
    fn ref_t(&self) -> &Type {
        &self.t
    }
    fn ref_mut_t(&mut self) -> &mut Type {
        &mut self.t
    }
    #[inline]
    fn signature_t(&self) -> Option<&Type> {
        None
    }
    #[inline]
    fn signature_mut_t(&mut self) -> Option<&mut Type> {
        None
    }
}

impl NestedDisplay for Literal {
    fn fmt_nest(&self, f: &mut fmt::Formatter<'_>, _level: usize) -> fmt::Result {
        write!(f, "{}", self.token)
    }
}

impl_display_from_nested!(Literal);

impl Locational for Literal {
    #[inline]
    fn loc(&self) -> Location {
        self.token.loc()
    }
}

impl From<Token> for Literal {
    fn from(token: Token) -> Self {
        let data = ValueObj::from_str(Type::from(token.kind), token.content.clone());
        Self {
            t: data.t(),
            data,
            token,
        }
    }
}

impl Literal {
    pub fn new(c: ValueObj, lineno: usize, col: usize) -> Self {
        let kind = TokenKind::from(&c);
        let token = Token::new(kind, c.to_string(), lineno, col);
        Self {
            t: c.t(),
            data: c,
            token,
        }
    }

    #[inline]
    pub fn is(&self, kind: TokenKind) -> bool {
        self.token.is(kind)
    }
}

#[derive(Debug, Clone)]
pub struct PosArg {
    pub expr: Expr,
}

impl NestedDisplay for PosArg {
    fn fmt_nest(&self, f: &mut std::fmt::Formatter<'_>, level: usize) -> std::fmt::Result {
        self.expr.fmt_nest(f, level)
    }
}

impl_display_from_nested!(PosArg);

impl Locational for PosArg {
    fn loc(&self) -> Location {
        self.expr.loc()
    }
}

impl PosArg {
    pub const fn new(expr: Expr) -> Self {
        Self { expr }
    }
}

#[derive(Debug, Clone)]
pub struct KwArg {
    pub keyword: Token,
    pub expr: Expr,
}

impl NestedDisplay for KwArg {
    fn fmt_nest(&self, f: &mut std::fmt::Formatter<'_>, level: usize) -> std::fmt::Result {
        writeln!(f, "{}:", self.keyword)?;
        self.expr.fmt_nest(f, level + 1)
    }
}

impl_display_from_nested!(KwArg);

impl Locational for KwArg {
    fn loc(&self) -> Location {
        Location::concat(&self.keyword, &self.expr)
    }
}

impl KwArg {
    pub const fn new(keyword: Token, expr: Expr) -> Self {
        Self { keyword, expr }
    }
}

#[derive(Debug, Clone)]
pub struct Args {
    pub pos_args: Vec<PosArg>,
    pub kw_args: Vec<KwArg>,
    paren: Option<(Token, Token)>,
}

impl NestedDisplay for Args {
    fn fmt_nest(&self, f: &mut std::fmt::Formatter<'_>, level: usize) -> std::fmt::Result {
        if !self.pos_args.is_empty() {
            fmt_lines(self.pos_args.iter(), f, level)?;
        }
        if !self.kw_args.is_empty() {
            fmt_lines(self.kw_args.iter(), f, level)?;
        }
        Ok(())
    }
}

impl_display_from_nested!(Args);

impl Locational for Args {
    fn loc(&self) -> Location {
        if let Some((l, r)) = &self.paren {
            Location::concat(l, r)
        } else if !self.kw_args.is_empty() {
            Location::concat(self.kw_args.first().unwrap(), self.kw_args.last().unwrap())
        } else if !self.pos_args.is_empty() {
            Location::concat(
                self.pos_args.first().unwrap(),
                self.pos_args.last().unwrap(),
            )
        } else {
            Location::Unknown
        }
    }
}

// impl_stream!(Args, KwArg, kw_args);

impl Args {
    pub const fn new(
        pos_args: Vec<PosArg>,
        kw_args: Vec<KwArg>,
        paren: Option<(Token, Token)>,
    ) -> Self {
        Self {
            pos_args,
            kw_args,
            paren,
        }
    }

    pub const fn empty() -> Self {
        Self::new(vec![], vec![], None)
    }

    #[inline]
    pub fn len(&self) -> usize {
        self.pos_args.len() + self.kw_args.len()
    }

    #[inline]
    pub fn is_empty(&self) -> bool {
        self.pos_args.is_empty() && self.kw_args.is_empty()
    }

    #[inline]
    pub fn kw_len(&self) -> usize {
        self.kw_args.len()
    }

    pub fn push_pos(&mut self, pos: PosArg) {
        self.pos_args.push(pos);
    }

    pub fn push_kw(&mut self, kw: KwArg) {
        self.kw_args.push(kw);
    }

    pub fn remove(&mut self, index: usize) -> Expr {
        if self.pos_args.get(index).is_some() {
            self.pos_args.remove(index).expr
        } else {
            self.kw_args.remove(index - self.pos_args.len()).expr
        }
    }

    /// try_remove((1, 2, z: 3), 2) == Some(3)
    pub fn try_remove(&mut self, index: usize) -> Option<Expr> {
        if self.pos_args.get(index).is_some() {
            Some(self.pos_args.remove(index).expr)
        } else {
            self.kw_args.get(index - self.pos_args.len())?;
            Some(self.kw_args.remove(index - self.pos_args.len()).expr)
        }
    }

    pub fn try_remove_pos(&mut self, index: usize) -> Option<PosArg> {
        self.pos_args.get(index)?;
        Some(self.pos_args.remove(index))
    }

    pub fn try_remove_kw(&mut self, index: usize) -> Option<KwArg> {
        self.kw_args.get(index)?;
        Some(self.kw_args.remove(index))
    }

    pub fn get(&self, index: usize) -> Option<&Expr> {
        if self.pos_args.get(index).is_some() {
            self.pos_args.get(index).map(|a| &a.expr)
        } else {
            self.kw_args
                .get(index - self.pos_args.len())
                .map(|a| &a.expr)
        }
    }
}

/// represents local variables
#[derive(Debug, Clone)]
pub struct Local {
    pub name: Token,
    /// オブジェクト自身の名前
    __name__: Option<Str>,
    t: Type,
}

impl fmt::Display for Local {
    fn fmt(&self, f: &mut fmt::Formatter<'_>) -> fmt::Result {
        let __name__ = if let Some(__name__) = self.__name__() {
            format!("(__name__ = {__name__})")
        } else {
            "".to_string()
        };
        if self.t != Type::ASTOmitted {
            write!(f, "{} (: {}){}", self.name.content, self.t, __name__)
        } else {
            write!(f, "{}{}", self.name.content, __name__)
        }
    }
}

impl HasType for Local {
    #[inline]
    fn ref_t(&self) -> &Type {
        &self.t
    }
    #[inline]
    fn ref_mut_t(&mut self) -> &mut Type {
        &mut self.t
    }
    #[inline]
    fn signature_t(&self) -> Option<&Type> {
        None
    }
    #[inline]
    fn signature_mut_t(&mut self) -> Option<&mut Type> {
        None
    }
}

impl Locational for Local {
    #[inline]
    fn loc(&self) -> Location {
        self.name.loc()
    }
}

impl Local {
    pub const fn new(name: Token, __name__: Option<Str>, t: Type) -> Self {
        Self { name, __name__, t }
    }

    // &strにするとクローンしたいときにアロケーションコストがかかるので&Strのままで
    #[inline]
    pub fn inspect(&self) -> &Str {
        &self.name.content
    }

    pub const fn __name__(&self) -> Option<&Str> {
        self.__name__.as_ref()
    }
}

#[derive(Debug, Clone)]
pub struct Attribute {
    pub obj: Box<Expr>,
    pub name: Token,
    t: Type,
}

impl fmt::Display for Attribute {
    fn fmt(&self, f: &mut fmt::Formatter<'_>) -> fmt::Result {
        write!(f, "({}).{}", self.obj, self.name)
    }
}

impl_locational!(Attribute, obj, name);

impl HasType for Attribute {
    #[inline]
    fn ref_t(&self) -> &Type {
        &self.t
    }
    #[inline]
    fn ref_mut_t(&mut self) -> &mut Type {
        &mut self.t
    }
    #[inline]
    fn signature_t(&self) -> Option<&Type> {
        None
    }
    #[inline]
    fn signature_mut_t(&mut self) -> Option<&mut Type> {
        None
    }
}

impl Attribute {
    pub fn new(obj: Expr, name: Token, t: Type) -> Self {
        Self {
            obj: Box::new(obj),
            name,
            t,
        }
    }
}

#[derive(Debug, Clone)]
pub struct Subscript {
    obj: Box<Expr>,
    index: Box<Expr>,
    t: Type,
}

impl fmt::Display for Subscript {
    fn fmt(&self, f: &mut fmt::Formatter<'_>) -> fmt::Result {
        write!(f, "({})[{}]", self.obj, self.index)
    }
}

impl_locational!(Subscript, obj, index);

impl HasType for Subscript {
    #[inline]
    fn ref_t(&self) -> &Type {
        &self.t
    }
    #[inline]
    fn ref_mut_t(&mut self) -> &mut Type {
        &mut self.t
    }
    #[inline]
    fn signature_t(&self) -> Option<&Type> {
        None
    }
    #[inline]
    fn signature_mut_t(&mut self) -> Option<&mut Type> {
        None
    }
}

impl Subscript {
    pub fn new(obj: Expr, index: Expr, t: Type) -> Self {
        Self {
            obj: Box::new(obj),
            index: Box::new(index),
            t,
        }
    }
}

#[derive(Debug, Clone)]
pub enum Accessor {
    Local(Local),
    SelfDot(Local),
    Attr(Attribute),
    Subscr(Subscript),
}

impl NestedDisplay for Accessor {
    fn fmt_nest(&self, f: &mut fmt::Formatter<'_>, _level: usize) -> fmt::Result {
        match self {
            Self::Local(name) => write!(f, "{}", name),
            Self::SelfDot(attr) => write!(f, ".{}", attr),
            Self::Attr(attr) => write!(f, "{}", attr),
            Self::Subscr(subscr) => write!(f, "{}", subscr),
        }
    }
}

impl_display_from_nested!(Accessor);
impl_locational_for_enum!(Accessor; Local, SelfDot, Attr, Subscr);

impl HasType for Accessor {
    #[inline]
    fn ref_t(&self) -> &Type {
        match self {
            Self::Local(n) | Self::SelfDot(n) => n.ref_t(),
            Self::Attr(a) => a.ref_t(),
            Self::Subscr(s) => s.ref_t(),
        }
    }
    #[inline]
    fn ref_mut_t(&mut self) -> &mut Type {
        match self {
            Self::Local(n) | Self::SelfDot(n) => n.ref_mut_t(),
            Self::Attr(a) => a.ref_mut_t(),
            Self::Subscr(s) => s.ref_mut_t(),
        }
    }
    #[inline]
    fn signature_t(&self) -> Option<&Type> {
        None
    }
    #[inline]
    fn signature_mut_t(&mut self) -> Option<&mut Type> {
        None
    }
}

impl Accessor {
    pub const fn local(symbol: Token, t: Type) -> Self {
        Self::Local(Local::new(symbol, None, t))
    }

    pub const fn self_dot(name: Token, t: Type) -> Self {
        Self::SelfDot(Local::new(name, None, t))
    }

    pub fn attr(obj: Expr, name: Token, t: Type) -> Self {
        Self::Attr(Attribute::new(obj, name, t))
    }

    pub fn subscr(obj: Expr, index: Expr, t: Type) -> Self {
        Self::Subscr(Subscript::new(obj, index, t))
    }

    pub fn var_full_name(&self) -> Option<String> {
        match self {
            Self::Local(local) => Some(readable_name(local.inspect()).to_string()),
            Self::Attr(attr) => attr
                .obj
                .var_full_name()
                .map(|n| n + "." + readable_name(attr.name.inspect())),
            Self::Subscr(_) | Self::SelfDot(_) => todo!(),
        }
    }

    // 参照するオブジェクト自体が持っている固有の名前
    pub fn __name__(&self) -> Option<&str> {
        match self {
            Self::Local(local) | Self::SelfDot(local) => local.__name__().map(|s| &s[..]),
            _ => None,
        }
    }
}

#[derive(Debug, Clone)]
pub struct Array {
    pub l_sqbr: Token,
    pub r_sqbr: Token,
    t: Type,
    pub elems: Args,
    pub guard: Option<Box<Expr>>,
}

impl HasType for Array {
    #[inline]
    fn ref_t(&self) -> &Type {
        &self.t
    }
    #[inline]
    fn ref_mut_t(&mut self) -> &mut Type {
        &mut self.t
    }
    #[inline]
    fn signature_t(&self) -> Option<&Type> {
        None
    }
    #[inline]
    fn signature_mut_t(&mut self) -> Option<&mut Type> {
        None
    }
}

impl NestedDisplay for Array {
    fn fmt_nest(&self, f: &mut fmt::Formatter<'_>, _level: usize) -> fmt::Result {
        if let Some(guard) = &self.guard {
            write!(f, "[{} | {}]", self.elems, guard)
        } else {
            write!(f, "[{}]", self.elems)
        }
    }
}

impl_display_from_nested!(Array);
impl_locational!(Array, l_sqbr, r_sqbr);

impl Array {
    pub fn new(
        l_sqbr: Token,
        r_sqbr: Token,
        level: usize,
        elems: Args,
        guard: Option<Expr>,
    ) -> Self {
        let elem_t = elems
            .pos_args
            .first()
            .map(|a| a.expr.t())
            .unwrap_or_else(|| Type::free_var(level, Constraint::TypeOf(Type::Type)));
        let t = Type::array(elem_t, TyParam::value(elems.len()));
        Self {
            l_sqbr,
            r_sqbr,
            t,
            elems,
            guard: guard.map(Box::new),
        }
    }

    pub fn push(&mut self, elem: Expr) {
        self.elems.push_pos(PosArg::new(elem));
    }
}

#[derive(Debug, Clone)]
pub struct Dict {
    pub l_brace: Token,
    pub r_brace: Token,
    pub attrs: Args, // TODO: keyをTokenではなくExprにする
}

impl HasType for Dict {
    fn ref_t(&self) -> &Type {
        todo!()
    }
    fn ref_mut_t(&mut self) -> &mut Type {
        todo!()
    }
    fn t(&self) -> Type {
        todo!()
    }
    #[inline]
    fn signature_t(&self) -> Option<&Type> {
        None
    }
    #[inline]
    fn signature_mut_t(&mut self) -> Option<&mut Type> {
        None
    }
}

impl NestedDisplay for Dict {
    fn fmt_nest(&self, f: &mut fmt::Formatter<'_>, _level: usize) -> fmt::Result {
        write!(f, "{{{}}}", self.attrs)
    }
}

impl_display_from_nested!(Dict);
impl_locational!(Dict, l_brace, r_brace);

impl Dict {
    pub const fn new(l_brace: Token, r_brace: Token, attrs: Args) -> Self {
        Self {
            l_brace,
            r_brace,
            attrs,
        }
    }
}

#[derive(Debug, Clone)]
pub struct BinOp {
    pub op: Token,
    pub lhs: Box<Expr>,
    pub rhs: Box<Expr>,
    pub sig_t: Type, // e.g. (Int, Int) -> Int
}

impl NestedDisplay for BinOp {
    fn fmt_nest(&self, f: &mut fmt::Formatter<'_>, level: usize) -> fmt::Result {
<<<<<<< HEAD
        writeln!(f, "`{}`:", self.op.content)?;
=======
        write!(f, "`{}`: {}:\n", self.op.content, self.sig_t)?;
>>>>>>> 9e53f983
        self.lhs.fmt_nest(f, level + 1)?;
        writeln!(f)?;
        self.rhs.fmt_nest(f, level + 1)
    }
}

impl HasType for BinOp {
    #[inline]
    fn ref_t(&self) -> &Type {
        self.sig_t.return_t().unwrap()
<<<<<<< HEAD
=======
    }
    fn ref_mut_t(&mut self) -> &mut Type {
        self.sig_t.mut_return_t().unwrap()
>>>>>>> 9e53f983
    }
    #[inline]
    fn lhs_t(&self) -> &Type {
        self.sig_t.lhs_t()
    }
    #[inline]
    fn rhs_t(&self) -> &Type {
        self.sig_t.rhs_t()
    }
    #[inline]
    fn signature_t(&self) -> Option<&Type> {
        Some(&self.sig_t)
    }
    #[inline]
    fn signature_mut_t(&mut self) -> Option<&mut Type> {
        Some(&mut self.sig_t)
    }
}

impl_display_from_nested!(BinOp);
impl_locational!(BinOp, lhs, rhs);

impl BinOp {
    pub fn new(op: Token, lhs: Expr, rhs: Expr, sig_t: Type) -> Self {
        Self {
            op,
            lhs: Box::new(lhs),
            rhs: Box::new(rhs),
            sig_t,
        }
    }
}

#[derive(Debug, Clone)]
pub struct UnaryOp {
    pub op: Token,
    pub expr: Box<Expr>,
    pub sig_t: Type, // e.g. Neg -> Nat
}

impl HasType for UnaryOp {
    #[inline]
    fn ref_t(&self) -> &Type {
        self.sig_t.return_t().unwrap()
<<<<<<< HEAD
=======
    }
    fn ref_mut_t(&mut self) -> &mut Type {
        self.sig_t.mut_return_t().unwrap()
>>>>>>> 9e53f983
    }
    #[inline]
    fn lhs_t(&self) -> &Type {
        self.expr.ref_t()
    }
    #[inline]
    fn rhs_t(&self) -> &Type {
        panic!("invalid operation")
    }
    #[inline]
    fn signature_t(&self) -> Option<&Type> {
        Some(&self.sig_t)
    }
    #[inline]
    fn signature_mut_t(&mut self) -> Option<&mut Type> {
        Some(&mut self.sig_t)
    }
}

impl NestedDisplay for UnaryOp {
    fn fmt_nest(&self, f: &mut fmt::Formatter<'_>, level: usize) -> fmt::Result {
        writeln!(f, "`{}`: {}:", self.op, self.sig_t)?;
        self.expr.fmt_nest(f, level + 1)
    }
}

impl_display_from_nested!(UnaryOp);
impl_locational!(UnaryOp, op, expr);

impl UnaryOp {
    pub fn new(op: Token, expr: Expr, sig_t: Type) -> Self {
        Self {
            op,
            expr: Box::new(expr),
            sig_t,
        }
    }
}

#[derive(Debug, Clone)]
pub struct Call {
    pub obj: Box<Expr>,
    pub args: Args,
    /// 全体の型、e.g. `abs(-1)` -> `Neg -> Nat`
    /// necessary for mangling
    pub sig_t: Type,
}

impl NestedDisplay for Call {
    fn fmt_nest(&self, f: &mut std::fmt::Formatter<'_>, level: usize) -> std::fmt::Result {
        writeln!(f, "({}): {}:", self.obj, self.sig_t)?;
        self.args.fmt_nest(f, level + 1)
    }
}

impl_display_from_nested!(Call);

impl HasType for Call {
    #[inline]
    fn ref_t(&self) -> &Type {
        self.sig_t.return_t().unwrap()
<<<<<<< HEAD
=======
    }
    #[inline]
    fn ref_mut_t(&mut self) -> &mut Type {
        self.sig_t.mut_return_t().unwrap()
>>>>>>> 9e53f983
    }
    #[inline]
    fn lhs_t(&self) -> &Type {
        self.sig_t.lhs_t()
    }
    #[inline]
    fn rhs_t(&self) -> &Type {
        self.sig_t.rhs_t()
    }
    #[inline]
    fn signature_t(&self) -> Option<&Type> {
        Some(&self.sig_t)
    }
    #[inline]
    fn signature_mut_t(&mut self) -> Option<&mut Type> {
        Some(&mut self.sig_t)
    }
}

impl Locational for Call {
    fn loc(&self) -> Location {
        Location::concat(self.obj.as_ref(), &self.args)
    }
}

impl Call {
    pub fn new(obj: Expr, args: Args, sig_t: Type) -> Self {
        Self {
            obj: Box::new(obj),
            args,
            sig_t,
        }
    }

    pub fn is_import_call(&self) -> bool {
        self.obj
            .var_full_name()
            .map(|s| &s[..] == "import" || &s[..] == "pyimport" || &s[..] == "py")
            .unwrap_or(false)
    }
}

#[derive(Debug, Clone)]
pub struct Block(Vec<Expr>);

impl HasType for Block {
    #[inline]
    fn ref_t(&self) -> &Type {
        self.last().unwrap().ref_t()
    }
    #[inline]
    fn ref_mut_t(&mut self) -> &mut Type {
        self.last_mut().unwrap().ref_mut_t()
    }
    #[inline]
    fn t(&self) -> Type {
        self.last().unwrap().t()
    }
    #[inline]
    fn signature_t(&self) -> Option<&Type> {
        self.last().unwrap().signature_t()
    }
    #[inline]
    fn signature_mut_t(&mut self) -> Option<&mut Type> {
        self.last_mut().unwrap().signature_mut_t()
    }
}

impl NestedDisplay for Block {
    fn fmt_nest(&self, f: &mut fmt::Formatter<'_>, level: usize) -> fmt::Result {
        fmt_lines(self.0.iter(), f, level)
    }
}

impl_display_from_nested!(Block);
impl_stream_for_wrapper!(Block, Expr);

impl Locational for Block {
    fn loc(&self) -> Location {
        Location::concat(self.0.first().unwrap(), self.0.last().unwrap())
    }
}

#[derive(Debug, Clone, Hash)]
pub struct VarSignature {
    pub pat: VarPattern,
    pub t: Type,
}

impl fmt::Display for VarSignature {
    fn fmt(&self, f: &mut fmt::Formatter<'_>) -> fmt::Result {
        write!(f, "{} (: {})", self.pat, self.t)
    }
}

impl Locational for VarSignature {
    fn loc(&self) -> Location {
        self.pat.loc()
    }
}

impl VarSignature {
    pub const fn new(pat: VarPattern, t: Type) -> Self {
        Self { pat, t }
    }

    pub fn inspect(&self) -> Option<&Str> {
        self.pat.inspect()
    }
}

#[derive(Debug, Clone)]
pub struct SubrSignature {
    pub name: VarName,
    pub params: Params,
    pub t: Type,
}

impl fmt::Display for SubrSignature {
    fn fmt(&self, f: &mut fmt::Formatter<'_>) -> fmt::Result {
        write!(f, "{}{} (: {})", self.name, self.params, self.t)
    }
}

impl Locational for SubrSignature {
    fn loc(&self) -> Location {
        Location::concat(&self.name, &self.params)
    }
}

impl SubrSignature {
    pub const fn new(name: VarName, params: Params, t: Type) -> Self {
        Self { name, params, t }
    }

    pub fn is_procedural(&self) -> bool {
        self.name.is_procedural()
    }
}

#[derive(Debug, Clone)]
pub struct Lambda {
    pub params: Params,
    op: Token,
    pub body: Block,
    pub id: usize,
    pub t: Type,
}

impl HasType for Lambda {
    #[inline]
    fn ref_t(&self) -> &Type {
        &self.t
    }
    #[inline]
    fn ref_mut_t(&mut self) -> &mut Type {
        &mut self.t
    }
    #[inline]
    fn signature_t(&self) -> Option<&Type> {
        None
    }
    #[inline]
    fn signature_mut_t(&mut self) -> Option<&mut Type> {
        None
    }
}

impl NestedDisplay for Lambda {
    fn fmt_nest(&self, f: &mut fmt::Formatter<'_>, level: usize) -> fmt::Result {
        writeln!(f, "{} {}", self.params, self.op.content)?;
        self.body.fmt_nest(f, level + 1)
    }
}

impl_display_from_nested!(Lambda);
impl_locational!(Lambda, params, body);

impl Lambda {
    pub const fn new(id: usize, params: Params, op: Token, body: Block, t: Type) -> Self {
        Self {
            id,
            params,
            op,
            body,
            t,
        }
    }

    pub fn is_procedural(&self) -> bool {
        self.op.is(TokenKind::ProcArrow)
    }
}

#[derive(Debug, Clone)]
pub enum Signature {
    Var(VarSignature),
    Subr(SubrSignature),
}

impl_display_for_enum!(Signature; Var, Subr,);
impl_locational_for_enum!(Signature; Var, Subr,);

impl Signature {
    pub const fn is_subr(&self) -> bool {
        matches!(self, Self::Subr(_))
    }

    pub fn is_const(&self) -> bool {
        match self {
            Self::Var(v) => v.pat.is_const(),
            Self::Subr(s) => s.name.is_const(),
        }
    }

    pub fn is_procedural(&self) -> bool {
        match self {
            Self::Var(v) => v.pat.is_procedural(),
            Self::Subr(s) => s.name.is_procedural(),
        }
    }
}

/// represents a declaration of a variable
/// necessary for type field declaration
#[derive(Debug, Clone)]
pub struct Decl {
    pub sig: Signature,
    pub t: Type,
}

impl NestedDisplay for Decl {
    fn fmt_nest(&self, f: &mut fmt::Formatter<'_>, _level: usize) -> fmt::Result {
        write!(f, "{}: {}", self.sig, self.t)
    }
}

impl_display_from_nested!(Decl);

impl Locational for Decl {
    #[inline]
    fn loc(&self) -> Location {
        self.sig.loc()
    }
}

impl Decl {
    pub const fn spec_t(&self) -> &Type {
        &self.t
    }

    pub const fn is_sub(&self) -> bool {
        self.sig.is_subr()
    }
}

#[derive(Clone, Debug)]
pub struct DefBody {
    pub op: Token,
    pub block: Block,
    pub id: DefId,
}

impl_locational!(DefBody, op, block);

impl DefBody {
    pub const fn new(op: Token, block: Block, id: DefId) -> Self {
        Self { op, block, id }
    }

    pub fn is_type(&self) -> bool {
        match self.block.first().unwrap() {
            Expr::Call(call) => {
                if let Expr::Accessor(Accessor::Local(local)) = call.obj.as_ref() {
                    &local.inspect()[..] == "Type"
                } else {
                    false
                }
            }
            _ => false,
        }
    }
}

#[derive(Debug, Clone)]
pub struct Def {
    pub sig: Signature,
    pub body: DefBody,
}

impl NestedDisplay for Def {
    fn fmt_nest(&self, f: &mut fmt::Formatter<'_>, level: usize) -> fmt::Result {
        writeln!(f, "{} {}", self.sig, self.body.op.content)?;
        self.body.block.fmt_nest(f, level + 1)
    }
}

impl_display_from_nested!(Def);
impl_locational!(Def, sig, body);

impl Def {
    pub const fn new(sig: Signature, body: DefBody) -> Self {
        Self { sig, body }
    }
}

#[derive(Debug, Clone)]
pub enum Expr {
    Lit(Literal),
    Accessor(Accessor),
    Array(Array),
    // Dict(Dict),
    // Set(Set),
    Dict(Dict),
    BinOp(BinOp),
    UnaryOp(UnaryOp),
    Call(Call),
    Lambda(Lambda),
    Decl(Decl),
    Def(Def),
}

impl_nested_display_for_enum!(Expr; Lit, Accessor, Array, Dict, BinOp, UnaryOp, Call, Lambda, Decl, Def);
impl_display_from_nested!(Expr);
impl_locational_for_enum!(Expr; Lit, Accessor, Array, Dict, BinOp, UnaryOp, Call, Lambda, Decl, Def);

impl HasType for Expr {
    fn ref_t(&self) -> &Type {
        match self {
            Expr::Lit(lit) => lit.ref_t(),
            Expr::Accessor(accessor) => accessor.ref_t(),
            Expr::Array(array) => array.ref_t(),
            Expr::Dict(dict) => dict.ref_t(),
            Expr::BinOp(bin) => bin.ref_t(),
            Expr::UnaryOp(unary) => unary.ref_t(),
            Expr::Call(call) => call.ref_t(),
            Expr::Lambda(lambda) => lambda.ref_t(),
            _ => &Type::NoneType,
        }
    }
    fn ref_mut_t(&mut self) -> &mut Type {
        match self {
            Expr::Lit(lit) => lit.ref_mut_t(),
            Expr::Accessor(accessor) => accessor.ref_mut_t(),
            Expr::Array(array) => array.ref_mut_t(),
            Expr::Dict(dict) => dict.ref_mut_t(),
            Expr::BinOp(bin) => bin.ref_mut_t(),
            Expr::UnaryOp(unary) => unary.ref_mut_t(),
            Expr::Call(call) => call.ref_mut_t(),
            Expr::Lambda(lambda) => lambda.ref_mut_t(),
            _ => todo!(),
        }
    }
    fn signature_t(&self) -> Option<&Type> {
        match self {
            Expr::BinOp(bin) => bin.signature_t(),
            Expr::UnaryOp(unary) => unary.signature_t(),
            Expr::Call(call) => call.signature_t(),
            _ => None,
        }
    }
    fn signature_mut_t(&mut self) -> Option<&mut Type> {
        match self {
            Expr::BinOp(bin) => bin.signature_mut_t(),
            Expr::UnaryOp(unary) => unary.signature_mut_t(),
            Expr::Call(call) => call.signature_mut_t(),
            _ => None,
        }
    }
}

impl Expr {
    pub fn receiver_t(&self) -> Option<&Type> {
        match self {
            Self::Accessor(Accessor::Attr(attr)) => Some(attr.obj.ref_t()),
            _other => None,
        }
    }

    pub fn var_full_name(&self) -> Option<String> {
        match self {
            Expr::Accessor(acc) => acc.var_full_name(),
            _ => None,
        }
    }

    /// 参照するオブジェクト自体が持っている名前(e.g. Int.__name__ == Some("int"))
    pub fn __name__(&self) -> Option<&str> {
        match self {
            Expr::Accessor(acc) => acc.__name__(),
            _ => todo!(),
        }
    }
}

/// Toplevel grammar unit
#[derive(Debug, Clone)]
pub struct Module(Vec<Expr>);

impl fmt::Display for Module {
    fn fmt(&self, f: &mut fmt::Formatter<'_>) -> fmt::Result {
        fmt_lines(self.0.iter(), f, 0)
    }
}

impl Locational for Module {
    fn loc(&self) -> Location {
        Location::concat(self.0.first().unwrap(), self.0.last().unwrap())
    }
}

impl_stream_for_wrapper!(Module, Expr);

#[derive(Debug)]
pub struct HIR {
    pub name: Str,
    pub module: Module,
}

impl std::fmt::Display for HIR {
    fn fmt(&self, f: &mut std::fmt::Formatter<'_>) -> std::fmt::Result {
        write!(f, "{}", self.module)
    }
}

impl HIR {
    pub const fn new(name: Str, module: Module) -> Self {
        Self { name, module }
    }
}<|MERGE_RESOLUTION|>--- conflicted
+++ resolved
@@ -620,11 +620,7 @@
 
 impl NestedDisplay for BinOp {
     fn fmt_nest(&self, f: &mut fmt::Formatter<'_>, level: usize) -> fmt::Result {
-<<<<<<< HEAD
-        writeln!(f, "`{}`:", self.op.content)?;
-=======
         write!(f, "`{}`: {}:\n", self.op.content, self.sig_t)?;
->>>>>>> 9e53f983
         self.lhs.fmt_nest(f, level + 1)?;
         writeln!(f)?;
         self.rhs.fmt_nest(f, level + 1)
@@ -635,12 +631,9 @@
     #[inline]
     fn ref_t(&self) -> &Type {
         self.sig_t.return_t().unwrap()
-<<<<<<< HEAD
-=======
     }
     fn ref_mut_t(&mut self) -> &mut Type {
         self.sig_t.mut_return_t().unwrap()
->>>>>>> 9e53f983
     }
     #[inline]
     fn lhs_t(&self) -> &Type {
@@ -685,12 +678,9 @@
     #[inline]
     fn ref_t(&self) -> &Type {
         self.sig_t.return_t().unwrap()
-<<<<<<< HEAD
-=======
     }
     fn ref_mut_t(&mut self) -> &mut Type {
         self.sig_t.mut_return_t().unwrap()
->>>>>>> 9e53f983
     }
     #[inline]
     fn lhs_t(&self) -> &Type {
@@ -752,13 +742,10 @@
     #[inline]
     fn ref_t(&self) -> &Type {
         self.sig_t.return_t().unwrap()
-<<<<<<< HEAD
-=======
     }
     #[inline]
     fn ref_mut_t(&mut self) -> &mut Type {
         self.sig_t.mut_return_t().unwrap()
->>>>>>> 9e53f983
     }
     #[inline]
     fn lhs_t(&self) -> &Type {
