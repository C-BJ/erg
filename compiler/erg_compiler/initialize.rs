--- conflicted
+++ resolved
@@ -67,11 +67,7 @@
                         impls.push((t.clone(), impl_trait.clone()));
                     } else {
                         self.poly_trait_impls
-<<<<<<< HEAD
-                            .insert(Str::rc(impl_trait.name()), vec![impl_trait.clone()]);
-=======
                             .insert(Str::rc(impl_trait.name()), vec![(t.clone(), impl_trait.clone())]);
->>>>>>> 7a53a8b9
                     }
                 }
             }
