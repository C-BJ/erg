//! defines type information for builtin objects (in `Context`)
//!
//! 組み込みオブジェクトの型情報を(Contextに)定義
use erg_common::ty::type_constrs::*;
use erg_common::ty::{ConstObj, TyParam, Type};
use erg_common::Str;
use erg_common::{debug_power_assert, set};
use ParamSpec as PS;
use Type::*;

use erg_parser::ast::VarName;

use crate::context::{Context, DefaultInfo, ParamSpec, ConstTemplate};
use crate::varinfo::{Mutability, VarInfo, VarKind, Visibility};
use DefaultInfo::*;
use Mutability::*;
use VarKind::*;
use Visibility::*;

impl Context {
    fn register_decl(&mut self, name: &'static str, t: Type, vis: Visibility) {
        let name = VarName::from_static(name);
        if self.decls.get(&name).is_some() {
            panic!("already registered: {name}");
        } else {
            self.decls
                .insert(name, VarInfo::new(t, Immutable, vis, Builtin));
        }
    }

    fn register_impl(&mut self, name: &'static str, t: Type, muty: Mutability, vis: Visibility) {
        let name = VarName::from_static(name);
        if self.locals.get(&name).is_some() {
            panic!("already registered: {name}");
        } else {
            self.locals
                .insert(name, VarInfo::new(t, muty, vis, Builtin));
        }
    }

    fn register_const(&mut self, name: &'static str, obj: ConstObj) {
        if self.consts.get(name).is_some() {
            panic!("already registered: {name}");
        } else {
            self.consts.insert(Str::ever(name), obj);
        }
    }

    fn register_const_param_defaults(&mut self, name: &'static str, params: Vec<ConstTemplate>) {
        if self.const_param_defaults.get(name).is_some() {
            panic!("already registered: {name}");
        } else {
            self.const_param_defaults.insert(Str::ever(name), params);
        }
    }

    fn register_type(&mut self, t: Type, ctx: Self, muty: Mutability) {
        if self.types.contains_key(&t) {
            panic!("{} has already been registered", t.name());
        } else {
            let name = VarName::from_str(Str::rc(t.name()));
            self.locals
                .insert(name, VarInfo::new(Type, muty, Private, Builtin));
            for impl_trait in ctx.super_traits.iter() {
                if !impl_trait.is_monomorphic() {
                    if let Some(impls) = self.poly_trait_impls.get_mut(impl_trait.name()) {
                        impls.push((t.clone(), impl_trait.clone()));
                    } else {
<<<<<<< HEAD
                        self.poly_trait_impls
                            .insert(Str::rc(impl_trait.name()), vec![impl_trait.clone()]);
=======
                        self.poly_trait_impls.insert(
                            Str::rc(impl_trait.name()),
                            vec![(t.clone(), impl_trait.clone())],
                        );
>>>>>>> 9e53f983
                    }
                }
            }
            self.types.insert(t, ctx);
        }
    }

    fn register_patch(&mut self, name: &'static str, ctx: Self, muty: Mutability) {
        if self.patches.contains_key(name) {
            panic!("{} has already been registered", name);
        } else {
            let name = VarName::from_static(name);
            self.locals
                .insert(name.clone(), VarInfo::new(Type, muty, Private, Builtin));
            for method_name in ctx.locals.keys() {
                if let Some(patches) = self.method_impl_patches.get_mut(method_name) {
                    patches.push(name.clone());
                } else {
                    self.method_impl_patches
                        .insert(method_name.clone(), vec![name.clone()]);
                }
            }
            debug_power_assert!(ctx.super_classes.len(), ==, 1);
            if let Some(target_type) = ctx.super_classes.first() {
                for impl_trait in ctx.super_traits.iter() {
                    self.glue_patch_and_types.push((
                        VarName::from_str(ctx.name.clone()),
                        target_type.clone(),
                        impl_trait.clone(),
                    ));
                }
            }
            self.patches.insert(name, ctx);
        }
    }

    /// see std/prelude.er
    /// All type boundaries are defined in each subroutine
    /// `push_subtype_bound`, etc. are used for type boundary determination in user-defined APIs
    // 型境界はすべて各サブルーチンで定義する
    // push_subtype_boundなどはユーザー定義APIの型境界決定のために使用する
    fn init_builtin_traits(&mut self) {
        let named = Self::mono_trait("Named", vec![], Self::TOP_LEVEL);
        // Erg does not have a trait equivalent to `PartialEq` in Rust
        // This means, Erg's `Float` cannot be compared with other `Float`
        // use `l - r < EPSILON` to check if two floats are almost equal
        let mut eq = Self::poly_trait("Eq", vec![PS::t("R", WithDefault)], vec![], Self::TOP_LEVEL);
        // __eq__: |Self <: Eq()| Self.(Self) -> Bool
        let op_t = fn1_met(mono_q("Self"), mono_q("R"), Bool);
        let op_t = quant(
            op_t,
            set! {
                subtype(mono_q("Self"), poly("Eq", vec![ty_tp(mono_q("R"))])),
                static_instance("R", Type)
            },
        );
<<<<<<< HEAD
        eq.register_decl("__eq__", op_t, Public);
        let mut ord = Self::poly_trait(
            "Ord",
=======
        eq.register_decl("__eq__", op_t.clone(), Public);
        let mut partial_ord = Self::poly_trait(
            "PartialOrd",
>>>>>>> 9e53f983
            vec![PS::t("R", WithDefault)],
            vec![poly("PartialEq", vec![ty_tp(mono_q("R"))])],
            Self::TOP_LEVEL,
        );
        let op_t = fn1_met(poly("Self", vec![ty_tp(mono_q("R"))]), mono_q("R"), Bool);
        let op_t = quant(
            op_t,
            set! {
                subtype(mono_q("Self"), poly("PartialOrd", vec![ty_tp(mono_q("R"))])),
                static_instance("R", Type)
            },
        );
        partial_ord.register_decl("__lt__", op_t.clone(), Public);
        let ord = Self::mono_trait(
            "Ord",
            vec![poly("Eq", vec![]), poly("PartialOrd", vec![])],
            Self::TOP_LEVEL,
        );
<<<<<<< HEAD
        ord.register_decl("__lt__", op_t, Public);
=======
>>>>>>> 9e53f983
        let mut seq = Self::poly_trait(
            "Seq",
            vec![PS::t("T", NonDefault)],
            vec![poly("Output", vec![ty_tp(mono_q("T"))])],
            Self::TOP_LEVEL,
        );
        let self_t = mono_q("Self");
        let t = fn0_met(self_t.clone(), Nat);
        let t = quant(t, set! {subtype(self_t.clone(), poly("Seq", vec![TyParam::erased(Type)]))});
        seq.register_decl("__len__", t, Public);
        let t = Type::fn1_met(self_t.clone(), Nat, mono_q("T"));
        let t = quant(
            t,
            set! {subtype(self_t, poly("Seq", vec![ty_tp(mono_q("T"))])), static_instance("T", Type)},
        );
        // Seq.get: |Self <: Seq(T)| Self.(Nat) -> T
        seq.register_decl("get", t, Public);
        let params = vec![PS::t("T", NonDefault)];
        let input = Self::poly_trait("Input", params.clone(), vec![], Self::TOP_LEVEL);
<<<<<<< HEAD
        let output = Self::poly_trait("Output", params, vec![], Self::TOP_LEVEL);
        let (r, o) = (mono_q("R"), mono_q("O"));
        let (r_bound, o_bound) = (static_instance("R", Type), static_instance("O", Type));
        let params = vec![PS::t("R", WithDefault), PS::t("O", WithDefault)];
        let ty_params = vec![mono_q_tp("R"), mono_q_tp("O")];
        let mut add = Self::poly_trait(
            "Add",
            params.clone(),
            vec![
                poly("Output", vec![ty_tp(mono_q("R"))]),
                poly("Output", vec![ty_tp(mono_q("O"))]),
            ],
            Self::TOP_LEVEL,
        );
=======
        let output = Self::poly_trait("Output", params.clone(), vec![], Self::TOP_LEVEL);
        let r = mono_q("R");
        let r_bound = static_instance("R", Type);
        let params = vec![PS::t("R", WithDefault)];
        let ty_params = vec![ty_tp(mono_q("R"))];
        let mut add = Self::poly_trait("Add", params.clone(), vec![
            poly("Output", vec![ty_tp(mono_q("R"))]),
        ], Self::TOP_LEVEL);
>>>>>>> 9e53f983
        let self_bound = subtype(
            mono_q("Self"),
            poly("Add", ty_params.clone()),
        );
        let op_t = fn1_met(poly_q("Self", ty_params.clone()), r.clone(), mono_proj(mono_q("Self"), "AddO"));
        let op_t = quant(op_t, set! {r_bound.clone(), self_bound});
        add.register_decl("__add__", op_t, Public);
<<<<<<< HEAD
        let mut sub = Self::poly_trait(
            "Sub",
            params.clone(),
            vec![
                poly("Output", vec![ty_tp(mono_q("R"))]),
                poly("Output", vec![ty_tp(mono_q("O"))]),
            ],
            Self::TOP_LEVEL,
        );
=======
        add.register_decl("AddO", Type, Public);
        let mut sub = Self::poly_trait("Sub", params.clone(), vec![
            poly("Output", vec![ty_tp(mono_q("R"))]),
        ], Self::TOP_LEVEL);
>>>>>>> 9e53f983
        let self_bound = subtype(
            mono_q("Self"),
            poly("Sub", ty_params.clone()),
        );
<<<<<<< HEAD
        let op_t = fn1_met(poly_q("Self", ty_params.clone()), r.clone(), o.clone());
        let op_t = quant(op_t, set! {r_bound, o_bound, self_bound});
        sub.register_decl("__sub__", op_t, Public);
        let mut mul = Self::poly_trait(
            "Mul",
            params.clone(),
            vec![
                poly("Output", vec![ty_tp(mono_q("R"))]),
                poly("Output", vec![ty_tp(mono_q("O"))]),
            ],
            Self::TOP_LEVEL,
        );
        let op_t = fn1_met(poly("Mul", ty_params.clone()), r.clone(), o.clone());
        mul.register_decl("__mul__", op_t, Public);
        let mut div = Self::poly_trait(
            "Div",
            params,
            vec![
                poly("Output", vec![ty_tp(mono_q("R"))]),
                poly("Output", vec![ty_tp(mono_q("O"))]),
            ],
            Self::TOP_LEVEL,
        );
        let op_t = fn1_met(poly("Div", ty_params.clone()), r, o);
=======
        let op_t = fn1_met(poly_q("Self", ty_params.clone()), r.clone(), mono_proj(mono_q("Self"), "SubO"));
        let op_t = quant(op_t, set! {r_bound.clone(), self_bound});
        sub.register_decl("__sub__", op_t, Public);
        sub.register_decl("SubO", Type, Public);
        let mut mul = Self::poly_trait("Mul", params.clone(), vec![
            poly("Output", vec![ty_tp(mono_q("R"))]),
        ], Self::TOP_LEVEL);
        let op_t = fn1_met(poly("Mul", ty_params.clone()), r.clone(), mono_proj(mono_q("Self"), "MulO"));
        mul.register_decl("__mul__", op_t, Public);
        mul.register_decl("MulO", Type, Public);
        let mut div = Self::poly_trait("Div", params.clone(), vec![
            poly("Output", vec![ty_tp(mono_q("R"))]),
        ], Self::TOP_LEVEL);
        let op_t = fn1_met(poly("Div", ty_params.clone()), r, mono_proj(mono_q("Self"), "DivO"));
>>>>>>> 9e53f983
        div.register_decl("__div__", op_t, Public);
        div.register_decl("DivO", Type, Public);
        self.register_type(mono("Named"), named, Const);
        self.register_type(poly("Eq", vec![ty_tp(mono_q("R"))]), eq, Const);
        self.register_type(poly("PartialOrd", vec![ty_tp(mono_q("R"))]), partial_ord, Const);
        self.register_type(mono("Ord"), ord, Const);
        self.register_type(poly("Seq", vec![ty_tp(mono_q("T"))]), seq, Const);
        self.register_type(poly("Input", vec![ty_tp(mono_q("T"))]), input, Const);
        self.register_type(poly("Output", vec![ty_tp(mono_q("T"))]), output, Const);
        self.register_type(poly("Add", ty_params.clone()), add, Const);
        self.register_type(poly("Sub", ty_params.clone()), sub, Const);
        self.register_type(poly("Mul", ty_params.clone()), mul, Const);
        self.register_type(poly("Div", ty_params), div, Const);
        // self.register_type(mono("Num"), num, Const);
        self.register_const_param_defaults("Eq", vec![ConstTemplate::Obj(ConstObj::t(mono_q("Self")))]);
        self.register_const_param_defaults("PartialOrd", vec![ConstTemplate::app("Self", vec![], vec![])]);
        self.register_const_param_defaults("Add", vec![ConstTemplate::Obj(ConstObj::t(mono_q("Self")))]);
        self.register_const_param_defaults("Sub", vec![ConstTemplate::Obj(ConstObj::t(mono_q("Self")))]);
        self.register_const_param_defaults("Mul", vec![ConstTemplate::Obj(ConstObj::t(mono_q("Self")))]);
        self.register_const_param_defaults("Div", vec![ConstTemplate::Obj(ConstObj::t(mono_q("Self")))]);
    }

    fn init_builtin_classes(&mut self) {
        let mut obj = Self::mono_class("Obj", vec![], vec![], Self::TOP_LEVEL);
        let t = fn0_met(mono_q("Self"), mono_q("Self"));
        let t = quant(t, set! {subtype(mono_q("Self"), mono("Obj"))});
        obj.register_impl("clone", t, Const, Public);
        obj.register_impl("__module__", Str, Const, Public);
        obj.register_impl("__sizeof__", fn0_met(Obj, Nat), Const, Public);
        obj.register_impl("__repr__", fn0_met(Obj, Str), Immutable, Public);
        obj.register_impl("__str__", fn0_met(Obj, Str), Immutable, Public);
        obj.register_impl(
            "__dict__",
            fn0_met(Obj, Type::dict(Str, Obj)),
            Immutable,
            Public,
        );
        obj.register_impl(
            "__bytes__",
            fn0_met(Obj, Type::mono("Bytes")),
            Immutable,
            Public,
        );
        // let mut record = Self::mono_trait("Record", vec![Obj], Self::TOP_LEVEL);
        // let mut class = Self::mono_class("Class", vec![Type, Obj], Self::TOP_LEVEL);
        let mut float = Self::mono_class(
            "Float",
            vec![Obj],
            vec![
                mono("Num"),
                // mono("Eq"), // Float doesn't have an Eq implementation
                mono("Ord"),
                poly("Add", vec![ty_tp(Float)]),
                poly("Sub", vec![ty_tp(Float)]),
                poly("Mul", vec![ty_tp(Float)]),
                poly("Div", vec![ty_tp(Float)]),
                mono("Mutate"),
            ],
            Self::TOP_LEVEL,
        );
        let op_t = fn1_met(Float, Float, Float);
        float.register_impl("__add__", op_t.clone(), Const, Public);
        float.register_impl("__sub__", op_t.clone(), Const, Public);
        float.register_impl("__mul__", op_t.clone(), Const, Public);
        float.register_impl("__div__", op_t, Const, Public);
        float.register_const("AddO", ConstObj::t(Float));
        float.register_const("SubO", ConstObj::t(Float));
        float.register_const("MulO", ConstObj::t(Float));
        float.register_const("DivO", ConstObj::t(Float));
        float.register_impl("Real", Float, Const, Public);
        float.register_impl("Imag", Float, Const, Public);
        let mut ratio = Self::mono_class(
            "Ratio",
            vec![Obj],
            vec![
                mono("Num"),
                poly("Eq", vec![ty_tp(Ratio)]),
                mono("Ord"),
                poly("Add", vec![ty_tp(Ratio)]),
                poly("Sub", vec![ty_tp(Ratio)]),
                poly("Mul", vec![ty_tp(Ratio)]),
                poly("Div", vec![ty_tp(Ratio)]),
                mono("Mutate"),
            ],
            Self::TOP_LEVEL,
        );
        let op_t = fn1_met(Ratio, Ratio, Ratio);
        ratio.register_impl("__add__", op_t.clone(), Const, Public);
        ratio.register_impl("__sub__", op_t.clone(), Const, Public);
        ratio.register_impl("__mul__", op_t.clone(), Const, Public);
        ratio.register_impl("__div__", op_t, Const, Public);
        ratio.register_const("AddO", ConstObj::t(Ratio));
        ratio.register_const("SubO", ConstObj::t(Ratio));
        ratio.register_const("MulO", ConstObj::t(Ratio));
        ratio.register_const("DivO", ConstObj::t(Ratio));
        ratio.register_impl("Real", Ratio, Const, Public);
        ratio.register_impl("Imag", Ratio, Const, Public);
        let mut int = Self::mono_class(
            "Int",
            vec![Obj],
            vec![
                mono("Ord"),
                poly("Eq", vec![ty_tp(Int)]),
                poly("Add", vec![ty_tp(Int)]),
                poly("Sub", vec![ty_tp(Int)]),
                poly("Mul", vec![ty_tp(Int)]),
                poly("Div", vec![ty_tp(Int)]),
                mono("Num"),
                mono("Rational"),
                mono("Integral"),
                mono("Mutate"),
            ],
            Self::TOP_LEVEL,
        );
        int.register_impl("abs", fn0_met(Int, Nat), Immutable, Public);
        // __div__ is not included in Int (cast to Float)
        let op_t = fn1_met(Int, Int, Int);
        int.register_impl("__add__", op_t.clone(), Const, Public);
        int.register_impl("__sub__", op_t.clone(), Const, Public);
        int.register_impl("__mul__", op_t, Const, Public);
        int.register_const("AddO", ConstObj::t(Int));
        int.register_const("SubO", ConstObj::t(Int));
        int.register_const("MulO", ConstObj::t(Int));
        int.register_const("DivO", ConstObj::t(Ratio));
        int.register_impl("Real", Int, Const, Public);
        int.register_impl("Imag", Int, Const, Public);
        let mut nat = Self::mono_class(
            "Nat",
            vec![Int, Obj],
            vec![
                mono("Ord"),
                poly("Eq", vec![ty_tp(Nat)]),
                poly("Add", vec![ty_tp(Nat)]),
                poly("Sub", vec![ty_tp(Nat)]),
                poly("Mul", vec![ty_tp(Nat)]),
                poly("Div", vec![ty_tp(Nat)]),
                mono("Num"),
                mono("Rational"),
                mono("Integral"),
                mono("Mutate"),
            ],
            Self::TOP_LEVEL,
        );
        // __sub__, __div__ is not included in Nat (cast to Int)
        let op_t = fn1_met(Nat, Nat, Nat);
        nat.register_impl("__add__", op_t.clone(), Const, Public);
        nat.register_impl("__mul__", op_t, Const, Public);
        nat.register_impl(
            "times!",
            Type::pr_met(
                Nat,
                None,
                vec![param_t("p", nd_proc(vec![], NoneType))],
                vec![],
                NoneType,
            ),
            Immutable,
            Public,
        );
        nat.register_const("AddO", ConstObj::t(Nat));
        nat.register_const("SubO", ConstObj::t(Int));
        nat.register_const("MulO", ConstObj::t(Nat));
        nat.register_const("DivO", ConstObj::t(Ratio));
        nat.register_impl("Real", Nat, Const, Public);
        nat.register_impl("Imag", Nat, Const, Public);
        let mut bool_ = Self::mono_class(
            "Bool",
            vec![Nat, Int, Obj],
            vec![
                mono("Num"),
                mono("Rational"),
                mono("Integral"),
                poly("Eq", vec![ty_tp(Bool)]),
                mono("Ord"),
                // mono("SelfAdd"),
                // mono("SelfSub"),
                // mono("SelfMul"),
                // mono("SelfDiv"),
                mono("Mutate"),
            ],
            Self::TOP_LEVEL,
        );
        bool_.register_impl("__and__", fn1_met(Bool, Bool, Bool), Const, Public);
        bool_.register_impl("__or__", fn1_met(Bool, Bool, Bool), Const, Public);
        let mut str_ = Self::mono_class(
            "Str",
            vec![Obj],
            vec![
<<<<<<< HEAD
                mono("Eq"),
                mono("Mutate"),
                poly("Seq", vec![ty_tp(Str)]),
                poly("Add", vec![ty_tp(Str), ty_tp(Str)]),
=======
                poly("Eq", vec![ty_tp(Str)]),
                mono("Ord"),
                mono("Mutate"),
                poly("Seq", vec![ty_tp(Str)]),
                poly("Add", vec![ty_tp(Str)]),
                poly("Mul", vec![ty_tp(Nat)])
>>>>>>> 9e53f983
            ],
            Self::TOP_LEVEL,
        );
        str_.register_impl("__add__", fn1_met(Str, Str, Str), Const, Public);
        str_.register_impl(
            "replace",
            Type::fn_met(
                Str,
                vec![param_t("pat", Str), param_t("into", Str)],
                vec![],
                Str,
            ),
            Immutable,
            Public,
        );
        str_.register_const("AddO", ConstObj::t(Str));
        str_.register_const("MulO", ConstObj::t(Str));
        let mut array = Self::poly_class(
            "Array",
            vec![PS::t_nd("T"), PS::named_nd("N", Nat)],
            vec![Obj],
            vec![
                poly("Eq", vec![ty_tp(Type::poly("Array", vec![ty_tp(mono_q("T")), mono_q_tp("N")]))]),
                mono("Mutate"),
                poly("Seq", vec![ty_tp(mono_q("T"))]),
                poly("Output", vec![ty_tp(mono_q("T"))]),
            ],
            Self::TOP_LEVEL,
        );
        let n = mono_q_tp("N");
        let m = mono_q_tp("M");
        let array_t = Type::array(mono_q("T"), n.clone());
        let t = Type::fn_met(
            array_t.clone(),
            vec![param_t("rhs", Type::array(mono_q("T"), m.clone()))],
            vec![],
            Type::array(mono_q("T"), n + m),
        );
        let t = quant(
            t,
            set! {static_instance("N", Nat), static_instance("M", Nat)},
        );
        array.register_impl("concat", t, Immutable, Public);
        let mut_type = ConstObj::t(Type::poly(
            "Array!",
            vec![TyParam::t(mono_q("T")), TyParam::mono_q("N").mutate()],
        ));
        // [T; N].MutType! = [T; !N] (neither [T!; N] nor [T; N]!)
        array.register_const("MutType!", mut_type);
        let mut type_ = Self::mono_class(
            "Type",
            vec![Obj],
            vec![
                poly("Eq", vec![ty_tp(Type)]),
                mono("Named")
            ],
            Self::TOP_LEVEL,
        );
        type_.register_impl(
            "mro",
            Type::array(Type, TyParam::erased(Nat)),
            Immutable,
            Public,
        );
        let module = Self::mono_class(
            "Module",
            vec![Obj],
            vec![
                poly("Eq", vec![ty_tp(Module)]),
                mono("Named")
            ],
            Self::TOP_LEVEL,
        );
        let array_mut_t = Type::poly("Array!", vec![ty_tp(mono_q("T")), mono_q_tp("N")]);
        let mut array_mut = Self::poly_class(
            "Array!",
            vec![PS::t_nd("T"), PS::named_nd("N", NatMut)],
            vec![poly("Range", vec![ty_tp(mono_q("T")), mono_q_tp("N")]), Obj],
            vec![
                mono("Mutate"),
                poly("Seq", vec![ty_tp(mono_q("T"))]),
            ],
            Self::TOP_LEVEL,
        );
        let t = Type::pr_met(
            Type::ref_mut(array_mut_t.clone()),
            Some(Type::ref_mut(poly(
                "Array!",
                vec![ty_tp(mono_q("T")), mono_q_tp("N") + value(1)],
            ))),
            vec![param_t("elem", mono_q("T"))],
            vec![],
            Type::NoneType,
        );
        let t = quant(
            t,
            set! {static_instance("T", Type), static_instance("N", NatMut)},
        );
        array_mut.register_impl("push!", t, Immutable, Public);
        let range_t = Type::poly("Range", vec![TyParam::t(mono_q("T"))]);
        let range = Self::poly_class(
            "Range",
            vec![PS::t_nd("T")],
            vec![Obj],
            vec![
                poly("Eq", vec![ty_tp(Type::poly("Range", vec![ty_tp(mono_q("T"))]))]),
                mono("Mutate"),
                poly("Seq", vec![ty_tp(mono_q("T"))]),
                poly("Output", vec![ty_tp(mono_q("T"))]),
            ],
            Self::TOP_LEVEL,
        );
        self.register_type(Obj, obj, Const);
        // self.register_type(Type::mono("Record"), vec![], record, Const);
        // self.register_type(Type::mono("Class"), vec![], class, Const);
        self.register_type(Float, float, Const);
        self.register_type(Ratio, ratio, Const);
        self.register_type(Int, int, Const);
        self.register_type(Nat, nat, Const);
        self.register_type(Bool, bool_, Const);
        self.register_type(Str, str_, Const);
        self.register_type(Type, type_, Const);
        self.register_type(Module, module, Const);
        self.register_type(array_t, array, Const);
        self.register_type(range_t, range, Const);
        self.register_type(array_mut_t, array_mut, Const);
    }

    fn init_builtin_funcs(&mut self) {
        let t_abs = nd_func(vec![param_t("n", mono("Num"))], Nat);
        let t_assert = func(
            vec![param_t("condition", Bool)],
            vec![param_t("err_message", Str)],
            NoneType,
        );
        let t_classof = nd_func(vec![param_t("o", Obj)], Type::option(Class));
        let t_compile = nd_func(vec![param_t("src", Str)], Code);
        let t_cond = nd_func(
            vec![
                param_t("condition", Bool),
                param_t("then", mono_q("T")),
                param_t("else", mono_q("T")),
            ],
            mono_q("T"),
        );
        let t_cond = quant(t_cond, set! {static_instance("T", Type)});
        let t_discard = nd_func(vec![param_t("o", Obj)], NoneType);
        let t_id = nd_func(vec![param_t("o", Obj)], Nat);
        // FIXME: quantify
        let t_if = func(
            vec![
                param_t("cond", Bool),
                param_t("then", nd_func(vec![], mono_q("T"))),
            ],
            vec![param_t("else", nd_func(vec![], mono_q("T")))],
            Type::option(mono_q("T")),
        );
        let t_if = quant(t_if, set! {static_instance("T", Type)});
        let t_import = nd_func(vec![param_t("path", Str)], Module);
        let t_log = nd_func(vec![param_t("objs", Type::var_args(Obj))], NoneType);
        let t_pyimport = nd_func(vec![param_t("path", Str)], Module);
        let t_quit = func(vec![], vec![param_t("code", Int)], NoneType);
        self.register_impl("abs", t_abs, Const, Private);
        self.register_impl("assert", t_assert, Const, Private);
        self.register_impl("classof", t_classof, Const, Private);
        self.register_impl("compile", t_compile, Const, Private);
        self.register_impl("cond", t_cond, Const, Private);
        self.register_impl("discard", t_discard, Const, Private);
        self.register_impl("id", t_id, Const, Private);
        self.register_impl("if", t_if, Const, Private);
        self.register_impl("log", t_log, Const, Private);
        self.register_impl("import", t_import, Const, Private);
        if cfg!(feature = "debug") {
            self.register_impl("py", t_pyimport.clone(), Const, Private);
        }
        self.register_impl("pyimport", t_pyimport, Const, Private);
        self.register_impl("quit", t_quit, Const, Private);
    }

    fn init_builtin_procs(&mut self) {
        let t_print = nd_proc(
            vec![param_t("objs", Type::var_args(Type::ref_(Obj)))],
            NoneType,
        );
        let t_input = nd_proc(vec![param_t("msg", Str)], Str);
        let t_if = proc(
            vec![
                param_t("cond", Bool),
                param_t("then", nd_proc(vec![], mono_q("T"))),
            ],
            vec![param_t("else", nd_proc(vec![], mono_q("T")))],
            Type::option(mono_q("T")),
        );
        let t_if = quant(t_if, set! {static_instance("T", Type)});
        let t_for = nd_proc(
            vec![
                param_t("iter", Type::iter(mono_q("T"))),
                param_t("p", nd_proc(vec![anon(mono_q("T"))], NoneType)),
            ],
            NoneType,
        );
        let t_for = quant(t_for, set! {static_instance("T", Type)});
        let t_while = nd_proc(
            vec![
                param_t("cond", BoolMut),
                param_t("p", nd_proc(vec![], NoneType)),
            ],
            NoneType,
        );
        self.register_impl("print!", t_print, Const, Private);
        self.register_impl("input!", t_input, Const, Private);
        self.register_impl("if!", t_if, Const, Private);
        self.register_impl("for!", t_for, Const, Private);
        self.register_impl("while!", t_while, Const, Private);
    }

    fn init_builtin_operators(&mut self) {
        /* binary */
        let l = mono_q("L");
        let r = mono_q("R");
        let params = vec![ty_tp(mono_q("R"))];
        let op_t = Type::func2(l.clone(), r.clone(), mono_proj(mono_q("L"), "AddO"));
        let op_t = quant(
            op_t,
            set! {
                static_instance("R", Type),
                subtype(l.clone(), poly("Add", params.clone()))
            },
        );
        self.register_impl("__add__", op_t, Const, Private);
        let op_t = Type::func2(l.clone(), r.clone(), mono_proj(mono_q("L"), "SubO"));
        let op_t = quant(
            op_t,
            set! {
                static_instance("R", Type),
                subtype(l.clone(), poly("Sub", params.clone()))
            },
        );
        self.register_impl("__sub__", op_t, Const, Private);
        let op_t = Type::func2(l.clone(), r.clone(), mono_proj(mono_q("L"), "MulO"));
        let op_t = quant(op_t, set! {
            static_instance("R", Type),
            subtype(l.clone(), poly("Mul", params.clone()))
        });
        self.register_impl("__mul__", op_t, Const, Private);
<<<<<<< HEAD
        let op_t = Type::func2(l.clone(), r, o);
        let op_t = quant(op_t, set! {subtype(l, poly("Mul", params))});
=======
        let op_t = Type::func2(l.clone(), r.clone(), mono_proj(mono_q("L"), "DivO"));
        let op_t = quant(op_t, set! {
            static_instance("R", Type),
            subtype(l, poly("Mul", params.clone()))
        });
>>>>>>> 9e53f983
        self.register_impl("__div__", op_t, Const, Private);
        let m = mono_q("M");
        let op_t = Type::func2(m.clone(), m.clone(), m.clone());
        let op_t = quant(op_t, set! {subtype(m, poly("Mul", vec![]))});
        // TODO: add bound: M == MulO
        self.register_impl("__pow__", op_t, Const, Private);
        let d = mono_q("D");
        let op_t = Type::func2(d.clone(), d.clone(), d.clone());
        let op_t = quant(op_t, set! {subtype(d, poly("Div", vec![]))});
        self.register_impl("__mod__", op_t, Const, Private);
        let e = mono_q("E");
        let op_t = Type::func2(e.clone(), e.clone(), Bool);
        let op_t = quant(op_t, set! {subtype(e, poly("Eq", vec![]))});
        self.register_impl("__eq__", op_t.clone(), Const, Private);
        self.register_impl("__ne__", op_t, Const, Private);
        let o = mono_q("O");
        let op_t = Type::func2(o.clone(), o.clone(), Bool);
        let op_t = quant(op_t, set! {subtype(o, mono("Ord"))});
        self.register_impl("__lt__", op_t.clone(), Const, Private);
        self.register_impl("__le__", op_t.clone(), Const, Private);
        self.register_impl("__gt__", op_t.clone(), Const, Private);
        self.register_impl("__ge__", op_t, Const, Private);
        self.register_impl("__and__", Type::func2(Bool, Bool, Bool), Const, Private);
        self.register_impl("__or__", Type::func2(Bool, Bool, Bool), Const, Private);
        /* unary */
        // TODO: Boolの+/-は警告を出したい
        let n = mono_q("N");
        let op_t = fn0_met(n.clone(), n.clone());
        let op_t = quant(op_t, set! {subtype(n, mono("Num"))});
        self.register_decl("__pos__", op_t.clone(), Private);
        self.register_decl("__neg__", op_t, Private);
        let t = mono_q("T");
        let op_t = Type::func2(t.clone(), t.clone(), Type::range(t.clone()));
        let op_t = quant(op_t, set! {subtype(t.clone(), mono("Ord"))});
        self.register_decl("__rng__", op_t.clone(), Private);
        self.register_decl("__lorng__", op_t.clone(), Private);
        self.register_decl("__rorng__", op_t.clone(), Private);
        self.register_decl("__orng__", op_t, Private);
        let op_t = Type::func1(mono_q("T"), Type::mono_proj(mono_q("T"), "MutType!"));
        let op_t = quant(op_t, set! {subtype(mono_q("T"), mono("Mutate"))});
        self.register_impl("__mutate__", op_t, Const, Private);
    }

    fn init_builtin_patches(&mut self) {
        let m = mono_q_tp("M");
        let n = mono_q_tp("N");
        let o = mono_q_tp("O");
        let p = mono_q_tp("P");
        let params = vec![
            PS::named_nd("M", Int),
            PS::named_nd("N", Int),
            PS::named_nd("O", Int),
            PS::named_nd("P", Int),
        ];
        // Interval is a bounding patch connecting M..N and (Add(O..P, M+O..N..P), Sub(O..P, M-P..N-O))
        let mut interval = Self::poly_patch(
            "Interval",
            params,
            vec![Type::from(&m..=&n)],
            vec![
                poly(
                    "Add",
                    vec![TyParam::from(&o..=&p)],
                ),
                poly(
                    "Sub",
                    vec![TyParam::from(&o..=&p)],
                ),
            ],
            Self::TOP_LEVEL,
        );
        let op_t = fn1_met(
            Type::from(&m..=&n),
            Type::from(&o..=&p),
            Type::from(m.clone() + o.clone()..=n.clone() + p.clone()),
        );
        interval.register_impl("__add__", op_t, Const, Public);
        let op_t = fn1_met(
            Type::from(&m..=&n),
            Type::from(&o..=&p),
            Type::from(m.clone() - p.clone()..=n.clone() - o.clone()),
        );
        interval.register_impl("__sub__", op_t, Const, Public);
        interval.register_const("AddO", ConstObj::t(Type::from(m.clone() + o.clone()..=n.clone() + p.clone())));
        interval.register_const("SubO", ConstObj::t(Type::from(m - p..=n - o)));
        self.register_patch("Interval", interval, Const);
        // eq.register_impl("__ne__", op_t,         Const, Public);
        // ord.register_impl("__le__", op_t.clone(), Const, Public);
        // ord.register_impl("__gt__", op_t.clone(), Const, Public);
        // ord.register_impl("__ge__", op_t,         Const, Public);
    }

    pub(crate) fn init_py_math_mod() -> Self {
        let mut math = Context::module("math".into(), 10);
        math.register_impl("pi", Type::Float, Immutable, Public);
        math.register_impl("tau", Type::Float, Immutable, Public);
        math.register_impl("e", Type::Float, Immutable, Public);
        math.register_impl("sin", Type::func1(Float, Float), Immutable, Public);
        math.register_impl("cos", Type::func1(Float, Float), Immutable, Public);
        math.register_impl("tan", Type::func1(Float, Float), Immutable, Public);
        math
    }

    pub(crate) fn init_py_random_mod() -> Self {
        let mut random = Context::module("random".into(), 10);
        random.register_impl(
            "seed!",
            Type::proc(
                vec![],
                vec![
                    param_t("a", Type::mono("Num")), // TODO: NoneType, int, float, str, bytes, bytearray
                    param_t("version", Type::Int),
                ],
                NoneType,
            ),
            Immutable,
            Public,
        );
        random.register_impl(
            "randint!",
            nd_proc(vec![param_t("a", Int), param_t("b", Int)], Int),
            Immutable,
            Public,
        );
        let t = nd_proc(
            vec![param_t("seq", Type::poly("Seq", vec![ty_tp(mono_q("T"))]))],
            mono_q("T"),
        );
        let t = quant(t, set! {static_instance("T", Type)});
        random.register_impl("choice!", t, Immutable, Public);
        random
    }

    pub(crate) fn init_builtins() -> Self {
        // TODO: capacityを正確に把握する
        let mut ctx = Context::module("<builtins>".into(), 40);
        ctx.init_builtin_funcs();
        ctx.init_builtin_procs();
        ctx.init_builtin_operators();
        ctx.init_builtin_traits();
        ctx.init_builtin_classes();
        ctx.init_builtin_patches();
        ctx
    }
}<|MERGE_RESOLUTION|>--- conflicted
+++ resolved
@@ -66,15 +66,8 @@
                     if let Some(impls) = self.poly_trait_impls.get_mut(impl_trait.name()) {
                         impls.push((t.clone(), impl_trait.clone()));
                     } else {
-<<<<<<< HEAD
                         self.poly_trait_impls
                             .insert(Str::rc(impl_trait.name()), vec![impl_trait.clone()]);
-=======
-                        self.poly_trait_impls.insert(
-                            Str::rc(impl_trait.name()),
-                            vec![(t.clone(), impl_trait.clone())],
-                        );
->>>>>>> 9e53f983
                     }
                 }
             }
@@ -131,15 +124,9 @@
                 static_instance("R", Type)
             },
         );
-<<<<<<< HEAD
-        eq.register_decl("__eq__", op_t, Public);
-        let mut ord = Self::poly_trait(
-            "Ord",
-=======
         eq.register_decl("__eq__", op_t.clone(), Public);
         let mut partial_ord = Self::poly_trait(
             "PartialOrd",
->>>>>>> 9e53f983
             vec![PS::t("R", WithDefault)],
             vec![poly("PartialEq", vec![ty_tp(mono_q("R"))])],
             Self::TOP_LEVEL,
@@ -158,10 +145,6 @@
             vec![poly("Eq", vec![]), poly("PartialOrd", vec![])],
             Self::TOP_LEVEL,
         );
-<<<<<<< HEAD
-        ord.register_decl("__lt__", op_t, Public);
-=======
->>>>>>> 9e53f983
         let mut seq = Self::poly_trait(
             "Seq",
             vec![PS::t("T", NonDefault)],
@@ -181,22 +164,6 @@
         seq.register_decl("get", t, Public);
         let params = vec![PS::t("T", NonDefault)];
         let input = Self::poly_trait("Input", params.clone(), vec![], Self::TOP_LEVEL);
-<<<<<<< HEAD
-        let output = Self::poly_trait("Output", params, vec![], Self::TOP_LEVEL);
-        let (r, o) = (mono_q("R"), mono_q("O"));
-        let (r_bound, o_bound) = (static_instance("R", Type), static_instance("O", Type));
-        let params = vec![PS::t("R", WithDefault), PS::t("O", WithDefault)];
-        let ty_params = vec![mono_q_tp("R"), mono_q_tp("O")];
-        let mut add = Self::poly_trait(
-            "Add",
-            params.clone(),
-            vec![
-                poly("Output", vec![ty_tp(mono_q("R"))]),
-                poly("Output", vec![ty_tp(mono_q("O"))]),
-            ],
-            Self::TOP_LEVEL,
-        );
-=======
         let output = Self::poly_trait("Output", params.clone(), vec![], Self::TOP_LEVEL);
         let r = mono_q("R");
         let r_bound = static_instance("R", Type);
@@ -205,7 +172,6 @@
         let mut add = Self::poly_trait("Add", params.clone(), vec![
             poly("Output", vec![ty_tp(mono_q("R"))]),
         ], Self::TOP_LEVEL);
->>>>>>> 9e53f983
         let self_bound = subtype(
             mono_q("Self"),
             poly("Add", ty_params.clone()),
@@ -213,52 +179,14 @@
         let op_t = fn1_met(poly_q("Self", ty_params.clone()), r.clone(), mono_proj(mono_q("Self"), "AddO"));
         let op_t = quant(op_t, set! {r_bound.clone(), self_bound});
         add.register_decl("__add__", op_t, Public);
-<<<<<<< HEAD
-        let mut sub = Self::poly_trait(
-            "Sub",
-            params.clone(),
-            vec![
-                poly("Output", vec![ty_tp(mono_q("R"))]),
-                poly("Output", vec![ty_tp(mono_q("O"))]),
-            ],
-            Self::TOP_LEVEL,
-        );
-=======
         add.register_decl("AddO", Type, Public);
         let mut sub = Self::poly_trait("Sub", params.clone(), vec![
             poly("Output", vec![ty_tp(mono_q("R"))]),
         ], Self::TOP_LEVEL);
->>>>>>> 9e53f983
         let self_bound = subtype(
             mono_q("Self"),
             poly("Sub", ty_params.clone()),
         );
-<<<<<<< HEAD
-        let op_t = fn1_met(poly_q("Self", ty_params.clone()), r.clone(), o.clone());
-        let op_t = quant(op_t, set! {r_bound, o_bound, self_bound});
-        sub.register_decl("__sub__", op_t, Public);
-        let mut mul = Self::poly_trait(
-            "Mul",
-            params.clone(),
-            vec![
-                poly("Output", vec![ty_tp(mono_q("R"))]),
-                poly("Output", vec![ty_tp(mono_q("O"))]),
-            ],
-            Self::TOP_LEVEL,
-        );
-        let op_t = fn1_met(poly("Mul", ty_params.clone()), r.clone(), o.clone());
-        mul.register_decl("__mul__", op_t, Public);
-        let mut div = Self::poly_trait(
-            "Div",
-            params,
-            vec![
-                poly("Output", vec![ty_tp(mono_q("R"))]),
-                poly("Output", vec![ty_tp(mono_q("O"))]),
-            ],
-            Self::TOP_LEVEL,
-        );
-        let op_t = fn1_met(poly("Div", ty_params.clone()), r, o);
-=======
         let op_t = fn1_met(poly_q("Self", ty_params.clone()), r.clone(), mono_proj(mono_q("Self"), "SubO"));
         let op_t = quant(op_t, set! {r_bound.clone(), self_bound});
         sub.register_decl("__sub__", op_t, Public);
@@ -273,7 +201,6 @@
             poly("Output", vec![ty_tp(mono_q("R"))]),
         ], Self::TOP_LEVEL);
         let op_t = fn1_met(poly("Div", ty_params.clone()), r, mono_proj(mono_q("Self"), "DivO"));
->>>>>>> 9e53f983
         div.register_decl("__div__", op_t, Public);
         div.register_decl("DivO", Type, Public);
         self.register_type(mono("Named"), named, Const);
@@ -462,19 +389,12 @@
             "Str",
             vec![Obj],
             vec![
-<<<<<<< HEAD
-                mono("Eq"),
-                mono("Mutate"),
-                poly("Seq", vec![ty_tp(Str)]),
-                poly("Add", vec![ty_tp(Str), ty_tp(Str)]),
-=======
                 poly("Eq", vec![ty_tp(Str)]),
                 mono("Ord"),
                 mono("Mutate"),
                 poly("Seq", vec![ty_tp(Str)]),
                 poly("Add", vec![ty_tp(Str)]),
                 poly("Mul", vec![ty_tp(Nat)])
->>>>>>> 9e53f983
             ],
             Self::TOP_LEVEL,
         );
@@ -720,16 +640,11 @@
             subtype(l.clone(), poly("Mul", params.clone()))
         });
         self.register_impl("__mul__", op_t, Const, Private);
-<<<<<<< HEAD
-        let op_t = Type::func2(l.clone(), r, o);
-        let op_t = quant(op_t, set! {subtype(l, poly("Mul", params))});
-=======
         let op_t = Type::func2(l.clone(), r.clone(), mono_proj(mono_q("L"), "DivO"));
         let op_t = quant(op_t, set! {
             static_instance("R", Type),
             subtype(l, poly("Mul", params.clone()))
         });
->>>>>>> 9e53f983
         self.register_impl("__div__", op_t, Const, Private);
         let m = mono_q("M");
         let op_t = Type::func2(m.clone(), m.clone(), m.clone());
