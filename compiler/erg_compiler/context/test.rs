//! test module for `Context`
use erg_common::Str;
use erg_common::{enum_unwrap, set};

use erg_type::constructors::{func1, mono_q, poly, quant, refinement};
use erg_type::typaram::TyParam;
use erg_type::{Predicate, TyBound, Type};
use Type::*;

use crate::context::instantiate::TyVarContext;
use crate::context::Context;

impl Context {
    pub fn test_refinement_subtyping(&self) -> Result<(), ()> {
        // Nat :> {I: Int | I >= 1} ?
        let lhs = Nat;
        let var = Str::ever("I");
        let rhs = refinement(
            var.clone(),
            Type::Int,
            set! { Predicate::eq(var, TyParam::value(1)) },
        );
        if self.rec_supertype_of(&lhs, &rhs) {
            Ok(())
        } else {
            Err(())
        }
    }

    pub fn test_resolve_trait(&self) -> Result<(), ()> {
        let t = poly("Add", vec![TyParam::t(Nat)]);
        match self.resolve_trait(t) {
            Ok(Nat) => Ok(()),
            Ok(other) => {
                print!("other: {other}");
                Err(())
            }
            Err(err) => {
                use erg_common::error::ErrorDisplay;
                err.write_to_stderr();
                Err(())
            }
        }
    }

    pub fn test_resolve_trait_inner1(&self) -> Result<(), ()> {
        let name = Str::ever("Add");
        let params = vec![TyParam::t(Nat)];
        let maybe_trait = poly(name.clone(), params);
        let mut min = Type::Obj;
        for pair in self.rec_get_trait_impls(&name) {
            if self.rec_supertype_of(&pair.sup_trait, &maybe_trait) {
                min = self.rec_min(&min, &pair.sub_type).unwrap_or(&min).clone();
            }
        }
        if min == Nat {
            Ok(())
        } else {
            Err(())
        }
    }

    pub fn test_instantiation_and_generalization(&self) -> Result<(), ()> {
        let t = mono_q("T");
<<<<<<< HEAD
        let eq = poly_trait("Eq", vec![TyParam::t(t.clone())]);
        let bound = TyBound::subtype_of(t.clone(), eq);
=======
        let eq = poly("Eq", vec![TyParam::t(t.clone())]);
        let bound = TyBound::subtype_of(t.clone(), eq.clone());
>>>>>>> d56fd680
        let bounds = set! {bound};
        let unbound_t = func1(t.clone(), t);
        let quantified = quant(unbound_t.clone(), bounds.clone());
        println!("quantified      : {quantified}");
        let mut tv_ctx = TyVarContext::new(self.level + 1, bounds, self);
        println!("tv_ctx: {tv_ctx}");
        let inst = Self::instantiate_t(unbound_t, &mut tv_ctx);
        println!("inst: {inst}");
        let quantified_again = self.generalize_t(inst);
        println!("quantified_again: {quantified_again}");
        assert_eq!(quantified, quantified_again);
        let unbound_t = *enum_unwrap!(quantified_again, Type::Quantified).unbound_callable;
        // 同じtv_ctxで2回instantiateしないこと
        let inst = Self::instantiate_t(unbound_t, &mut tv_ctx); // (?T(<: Eq('T))[2]) -> ?T(<: Eq('T))[2]
        println!("inst: {inst}");
        let quantified_again = self.generalize_t(inst);
        println!("quantified_again: {quantified_again}");
        if quantified_again == quantified {
            // 結果的に同じにはなる
            Ok(())
        } else {
            Err(())
        }
    }
}<|MERGE_RESOLUTION|>--- conflicted
+++ resolved
@@ -62,13 +62,8 @@
 
     pub fn test_instantiation_and_generalization(&self) -> Result<(), ()> {
         let t = mono_q("T");
-<<<<<<< HEAD
-        let eq = poly_trait("Eq", vec![TyParam::t(t.clone())]);
+        let eq = poly("Eq", vec![TyParam::t(t.clone())]);
         let bound = TyBound::subtype_of(t.clone(), eq);
-=======
-        let eq = poly("Eq", vec![TyParam::t(t.clone())]);
-        let bound = TyBound::subtype_of(t.clone(), eq.clone());
->>>>>>> d56fd680
         let bounds = set! {bound};
         let unbound_t = func1(t.clone(), t);
         let quantified = quant(unbound_t.clone(), bounds.clone());
