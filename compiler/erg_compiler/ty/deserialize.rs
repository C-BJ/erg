//! バイトコードからオブジェクトを復元する
use std::process;
use std::string::FromUtf8Error;

use erg_common::cache::CacheSet;
use erg_common::config::{ErgConfig, Input};
use erg_common::dict::Dict;
use erg_common::error::{ErrorCore, ErrorKind, Location, SubMessage};
use erg_common::python_util::PythonVersion;
use erg_common::serialize::DataTypePrefix;
use erg_common::{fn_name, switch_lang};
use erg_common::{RcArray, Str};

use super::codeobj::CodeObj;
use super::constructors::array_t;
use super::typaram::TyParam;
use super::value::ValueObj;
use super::{HasType, Type};

#[derive(Debug)]
pub struct DeserializeError {
    pub errno: usize,
    pub caused_by: String,
    pub desc: String,
}

impl From<std::io::Error> for DeserializeError {
    fn from(err: std::io::Error) -> Self {
        Self::new(0, "io::Error::into", err.to_string())
    }
}

impl From<FromUtf8Error> for DeserializeError {
    fn from(err: FromUtf8Error) -> Self {
        Self::new(0, "Str::try_from", err.to_string())
    }
}

impl From<DeserializeError> for ErrorCore {
    fn from(err: DeserializeError) -> Self {
        ErrorCore::new(
            vec![SubMessage::only_loc(Location::Unknown)],
            err.desc,
            err.errno,
            ErrorKind::ImportError,
            Location::Unknown,
<<<<<<< HEAD
=======
            err.desc,
            Option::<String>::None,
>>>>>>> 81bea3bc
        )
    }
}

impl DeserializeError {
    pub fn new<S: Into<String>, T: Into<String>>(errno: usize, caused_by: S, desc: T) -> Self {
        Self {
            errno,
            caused_by: caused_by.into(),
            desc: desc.into(),
        }
    }

    pub fn file_broken_error() -> Self {
        Self::new(
            0,
            fn_name!(),
            switch_lang!(
                "japanese" => "読み込んだ.pycファイルは破損しています",
                "simplified_chinese" => "加载的.pyc文件已损坏",
                "traditional_chinese" => "加載的.pyc文件已損壞",
                "english" => "the loaded .pyc file is broken",
            ),
        )
    }

    pub fn type_error(expect: &Type, found: &Type) -> Self {
        Self::new(
            0,
            fn_name!(),
            switch_lang!(
                "japanese" => format!(
                    "{}型オブジェクトを予期しましたが、 読み込んだオブジェクトは{}型です",
                    expect, found
                ),
                "simplified_chinese" => format!(
                    "期望一个{}对象，但反序列化的对象是{}",
                    expect, found
                ),
                "traditional_chinese" => format!(
                    "期望一個{}對象，但反序列化的對像是{}",
                    expect, found
                ),
                "english" => format!(
                    "expect a {} object, but the deserialized object is {}",
                    expect, found
                ),
            ),
        )
    }
}

pub type DeserializeResult<T> = Result<T, DeserializeError>;

#[derive(Default)]
pub struct Deserializer {
    str_cache: CacheSet<str>,
    arr_cache: CacheSet<[ValueObj]>,
    _dict_cache: CacheSet<Dict<ValueObj, ValueObj>>,
}

impl Deserializer {
    pub fn new() -> Self {
        Self {
            str_cache: CacheSet::new(),
            arr_cache: CacheSet::new(),
            _dict_cache: CacheSet::new(),
        }
    }

    pub fn run(cfg: ErgConfig) {
        let Input::File(filename) = cfg.input else {
            eprintln!("{:?} is not a filename", cfg.input);
            process::exit(1);
        };
        match CodeObj::from_pyc(&filename) {
            Ok(codeobj) => {
                println!("{}", codeobj.code_info(None));
            }
            Err(e) => {
                eprintln!(
                    "failed to deserialize {}: {}",
                    filename.to_string_lossy(),
                    e.desc
                )
            }
        }
    }

    fn get_cached_str(&mut self, s: &str) -> ValueObj {
        ValueObj::Str(self.str_cache.get(s))
    }

    fn get_cached_arr(&mut self, arr: &[ValueObj]) -> ValueObj {
        ValueObj::Array(self.arr_cache.get(arr))
    }

    pub fn vec_to_bytes<const LEN: usize>(vector: Vec<u8>) -> [u8; LEN] {
        let mut arr = [0u8; LEN];
        for (arr_elem, vec_elem) in arr.iter_mut().zip(vector.iter()) {
            *arr_elem = *vec_elem;
        }
        arr
    }

    pub fn consume<const LEN: usize>(v: &mut Vec<u8>) -> [u8; LEN] {
        Self::vec_to_bytes::<LEN>(v.drain(..LEN).collect::<Vec<_>>())
    }

    pub fn deserialize_u32(v: &mut Vec<u8>) -> u32 {
        u32::from_le_bytes(Self::consume::<4>(v))
    }

    pub fn deserialize_const(
        &mut self,
        v: &mut Vec<u8>,
        python_ver: PythonVersion,
    ) -> DeserializeResult<ValueObj> {
        match DataTypePrefix::from(v.remove(0)) {
            DataTypePrefix::Int32 => {
                let bytes = Self::consume::<4>(v);
                Ok(ValueObj::Int(i32::from_le_bytes(bytes)))
            }
            DataTypePrefix::BinFloat => {
                let bytes = Self::consume::<8>(v);
                Ok(ValueObj::Float(f64::from_le_bytes(bytes)))
            }
            DataTypePrefix::ShortAscii | DataTypePrefix::ShortAsciiInterned => {
                let len = v.remove(0);
                let bytes = v.drain(..len as usize).collect();
                Ok(self.get_cached_str(&String::from_utf8(bytes)?))
            }
            DataTypePrefix::Str | DataTypePrefix::Unicode => {
                let len = Self::deserialize_u32(v);
                let bytes = v.drain(..len as usize).collect();
                Ok(self.get_cached_str(&String::from_utf8(bytes)?))
            }
            DataTypePrefix::True => Ok(ValueObj::Bool(true)),
            DataTypePrefix::False => Ok(ValueObj::Bool(false)),
            DataTypePrefix::SmallTuple => {
                let len = v.remove(0);
                let mut arr = Vec::with_capacity(len as usize);
                for _ in 0..len {
                    arr.push(self.deserialize_const(v, python_ver)?);
                }
                Ok(self.get_cached_arr(&arr))
            }
            DataTypePrefix::Tuple => {
                let len = Self::deserialize_u32(v);
                let mut arr = Vec::with_capacity(len as usize);
                for _ in 0..len {
                    arr.push(self.deserialize_const(v, python_ver)?);
                }
                Ok(self.get_cached_arr(&arr))
            }
            DataTypePrefix::Code => {
                let argcount = Self::deserialize_u32(v);
                let posonlyargcount = if python_ver.minor >= Some(8) {
                    Self::deserialize_u32(v)
                } else {
                    0
                };
                let kwonlyargcount = Self::deserialize_u32(v);
                let nlocals = if python_ver.minor < Some(11) {
                    Self::deserialize_u32(v)
                } else {
                    0
                };
                let stacksize = Self::deserialize_u32(v);
                let flags = Self::deserialize_u32(v);
                let code = self.deserialize_bytes(v)?;
                let consts = self.deserialize_const_vec(v, python_ver)?;
                let names = self.deserialize_str_vec(v, python_ver)?;
                let varnames = self.deserialize_str_vec(v, python_ver)?;
                let freevars = self.deserialize_str_vec(v, python_ver)?;
                let cellvars = self.deserialize_str_vec(v, python_ver)?;
                let filename = self.deserialize_str(v, python_ver)?;
                let name = self.deserialize_str(v, python_ver)?;
                let qualname = if python_ver.minor >= Some(11) {
                    self.deserialize_str(v, python_ver)?
                } else {
                    name.clone()
                };
                let firstlineno = Self::deserialize_u32(v);
                let lnotab = self.deserialize_bytes(v)?;
                let exceptiontable = if python_ver.minor >= Some(11) {
                    self.deserialize_bytes(v)?
                } else {
                    vec![]
                };
                Ok(ValueObj::from(CodeObj {
                    argcount,
                    posonlyargcount,
                    kwonlyargcount,
                    nlocals,
                    stacksize,
                    flags,
                    code,
                    consts,
                    names,
                    varnames,
                    freevars,
                    cellvars,
                    filename,
                    name,
                    qualname,
                    firstlineno,
                    lnotab,
                    exceptiontable,
                }))
            }
            DataTypePrefix::None => Ok(ValueObj::None),
            other => Err(DeserializeError::new(
                0,
                fn_name!(),
                switch_lang!(
                    "japanese" => format!("このオブジェクトは復元できません: {}", other),
                    "simplified_chinese" => format!("无法反序列化此对象: {}", other),
                    "traditional_chinese" => format!("無法反序列化此對象: {}", other),
                    "english" => format!("cannot deserialize this object: {}", other),
                ),
            )),
        }
    }

    pub fn deserialize_const_vec(
        &mut self,
        v: &mut Vec<u8>,
        python_ver: PythonVersion,
    ) -> DeserializeResult<Vec<ValueObj>> {
        match self.deserialize_const(v, python_ver)? {
            ValueObj::Array(arr) => Ok(arr.to_vec()),
            other => Err(DeserializeError::type_error(&Type::Str, other.ref_t())),
        }
    }

    pub fn deserialize_const_array(
        &mut self,
        v: &mut Vec<u8>,
        python_ver: PythonVersion,
    ) -> DeserializeResult<RcArray<ValueObj>> {
        match self.deserialize_const(v, python_ver)? {
            ValueObj::Array(arr) => Ok(arr),
            other => Err(DeserializeError::type_error(&Type::Str, other.ref_t())),
        }
    }

    pub fn array_into_const(&mut self, arr: &[ValueObj]) -> ValueObj {
        self.get_cached_arr(arr)
    }

    pub fn try_into_str(&mut self, c: ValueObj) -> DeserializeResult<Str> {
        match c {
            ValueObj::Str(s) => Ok(s),
            other => Err(DeserializeError::type_error(&Type::Str, other.ref_t())),
        }
    }

    pub fn deserialize_str_vec(
        &mut self,
        v: &mut Vec<u8>,
        python_ver: PythonVersion,
    ) -> DeserializeResult<Vec<Str>> {
        match self.deserialize_const(v, python_ver)? {
            ValueObj::Array(arr) => {
                let mut strs = Vec::with_capacity(arr.len());
                for c in arr.iter().cloned() {
                    strs.push(self.try_into_str(c)?);
                }
                Ok(strs)
            }
            other => Err(DeserializeError::type_error(
                &array_t(Type::Str, TyParam::erased(Type::Nat)),
                other.ref_t(),
            )),
        }
    }

    pub fn deserialize_str(
        &mut self,
        v: &mut Vec<u8>,
        python_ver: PythonVersion,
    ) -> DeserializeResult<Str> {
        match self.deserialize_const(v, python_ver)? {
            ValueObj::Str(s) => Ok(s),
            other => Err(DeserializeError::type_error(&Type::Str, other.ref_t())),
        }
    }

    pub fn deserialize_bytes(&self, v: &mut Vec<u8>) -> DeserializeResult<Vec<u8>> {
        if DataTypePrefix::from(v.remove(0)) != DataTypePrefix::Str {
            return Err(DeserializeError::new(
                0,
                fn_name!(),
                switch_lang!(
                    "japanese" => "バイト列の読み込みに失敗しました",
                    "simplified_chinese" => "未能加载字节",
                    "traditional_chinese" => "未能加載字節",
                    "english" => "failed to load bytes",
                ),
            ));
        }
        let len = Self::deserialize_u32(v);
        Ok(v.drain(0..len as usize).collect())
    }
}<|MERGE_RESOLUTION|>--- conflicted
+++ resolved
@@ -44,11 +44,6 @@
             err.errno,
             ErrorKind::ImportError,
             Location::Unknown,
-<<<<<<< HEAD
-=======
-            err.desc,
-            Option::<String>::None,
->>>>>>> 81bea3bc
         )
     }
 }
