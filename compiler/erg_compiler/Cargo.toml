[package]
name = "erg_compiler"
description = "Centimetre: the Erg compiler"
<<<<<<< HEAD
build = "build.rs"
=======
>>>>>>> 455b885e
version.workspace = true
authors.workspace = true
license.workspace = true
edition.workspace = true
repository.workspace = true
documentation.workspace = true
homepage.workspace = true

[features]
# when "debug" feature is turned on, that of parser will also be turned on.
debug = ["erg_common/debug", "erg_parser/debug", "erg_type/debug"]
japanese = ["erg_common/japanese", "erg_parser/japanese", "erg_type/japanese"]
simplified_chinese = [
    "erg_common/simplified_chinese",
    "erg_parser/simplified_chinese",
    "erg_type/simplified_chinese",
]
traditional_chinese = [
    "erg_common/traditional_chinese",
    "erg_parser/traditional_chinese",
    "erg_type/traditional_chinese",
]

[dependencies]
erg_common = { version = "0.5.8", path = "../erg_common" }
erg_parser = { version = "0.5.8", path = "../erg_parser" }
erg_type = { version = "0.5.8", path = "../erg_type" }

[lib]
path = "lib.rs"

[[bin]]
name = "cm"
path = "main.rs"<|MERGE_RESOLUTION|>--- conflicted
+++ resolved
@@ -1,10 +1,7 @@
 [package]
 name = "erg_compiler"
 description = "Centimetre: the Erg compiler"
-<<<<<<< HEAD
 build = "build.rs"
-=======
->>>>>>> 455b885e
 version.workspace = true
 authors.workspace = true
 license.workspace = true
